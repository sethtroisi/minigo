--- conflicted
+++ resolved
@@ -118,11 +118,8 @@
 
 
 parser = argparse.ArgumentParser()
-<<<<<<< HEAD
-argh.add_commands(parser, [train, selfplay, gather, bootstrap])
-=======
+
 argh.add_commands(parser, [train, selfplay, gather, bootstrap, game_counts])
->>>>>>> 831a4de0
 
 if __name__ == '__main__':
     print_flags()
