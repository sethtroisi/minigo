# Copyright 2018 Google LLC
#
# Licensed under the Apache License, Version 2.0 (the "License");
# you may not use this file except in compliance with the License.
# You may obtain a copy of the License at
#
#      http://www.apache.org/licenses/LICENSE-2.0
#
# Unless required by applicable law or agreed to in writing, software
# distributed under the License is distributed on an "AS IS" BASIS,
# WITHOUT WARRANTIES OR CONDITIONS OF ANY KIND, either express or implied.
# See the License for the specific language governing permissions and
# limitations under the License.

import os
import random
import sys
import time

from absl import flags
import numpy as np

import coords
import go
import mcts
import sgf_wrapper

from player_interface import MCTSPlayerInterface

<<<<<<< HEAD
# When to do deterministic move selection.  ~30 moves on a 19x19, ~8 on 9x9
TEMPERATURE_CUTOFF = int((go.N * go.N) / 12) - 1  # Dont be odd for 19
=======
flags.DEFINE_integer('softpick_move_cutoff', (go.N * go.N // 12) // 2 * 2,
                     'The move number (<=) up to which moves are softpicked from MCTS visits.')
# Ensure that both white and black have an equal number of softpicked moves.
flags.register_validator('softpick_move_cutoff', lambda x: x % 2 == 0)

flags.DEFINE_float('resign_threshold', -0.9,
                   'The post-search Q evaluation at which resign should happen.'
                   'A threshold of -1 implies resign is disabled.')
flags.register_validator('resign_threshold', lambda x: -1 <= x < 0)

flags.DEFINE_integer('num_readouts', 800,
                     'Number of searches to add to the MCTS search tree before playing a move.')
flags.register_validator('num_readouts', lambda x: x > 0)

flags.DEFINE_integer('parallel_readouts', 8,
                     'Number of searches to execute in parallel. This is also the batch size'
                     'for neural network evaluation.')

FLAGS = flags.FLAGS
>>>>>>> e9f5d246


def time_recommendation(move_num, seconds_per_move=5, time_limit=15*60,
                        decay_factor=0.98):
    '''Given the current move number and the 'desired' seconds per move, return
    how much time should actually be used. This is intended specifically for
    CGOS time controls, which has an absolute 15-minute time limit.

    The strategy is to spend the maximum possible moves using seconds_per_move,
    and then switch to an exponentially decaying time usage, calibrated so that
    we have enough time for an infinite number of moves.'''

    # Divide by two since you only play half the moves in a game.
    player_move_num = move_num / 2

    # Sum of geometric series maxes out at endgame_time seconds.
    endgame_time = seconds_per_move / (1 - decay_factor)

    if endgame_time > time_limit:
        # There is so little main time that we're already in 'endgame' mode.
        base_time = time_limit * (1 - decay_factor)
        core_moves = 0
    else:
        # Leave over endgame_time seconds for the end, and play at
        # seconds_per_move for as long as possible.
        base_time = seconds_per_move
        core_moves = (time_limit - endgame_time) / seconds_per_move

    return base_time * decay_factor ** max(player_move_num - core_moves, 0)


class MCTSPlayer(MCTSPlayerInterface):
    def __init__(self, network, seconds_per_move=5, num_readouts=0,
                 resign_threshold=None, verbosity=0, two_player_mode=False,
                 timed_match=False):
        self.network = network
        self.seconds_per_move = seconds_per_move
        self.num_readouts = num_readouts or FLAGS.num_readouts
        self.verbosity = verbosity
        self.two_player_mode = two_player_mode
        if two_player_mode:
            self.temp_threshold = -1
        else:
            self.temp_threshold = FLAGS.softpick_move_cutoff
        self.qs = []
        self.comments = []
        self.searches_pi = []
        self.root = None
        self.result = 0
        self.result_string = None
        self.resign_threshold = resign_threshold or FLAGS.resign_threshold
        self.timed_match = timed_match
        assert (self.timed_match and self.seconds_per_move >
                0) or self.num_readouts > 0
        super().__init__()

    def get_position(self):
        return self.root.position if self.root else None

    def get_root(self):
        return self.root

    def get_result_string(self):
        return self.result_string

    def initialize_game(self, position=None):
        if position is None:
            position = go.Position()
        self.root = mcts.MCTSNode(position)
        self.result = 0
        self.result_string = None
        self.comments = []
        self.searches_pi = []
        self.qs = []

    def suggest_move(self, position):
        ''' Used for playing a single game.
        For parallel play, use initialize_move, select_leaf,
        incorporate_results, and pick_move
        '''
        start = time.time()

        if self.timed_match:
            while time.time() - start < self.seconds_per_move:
                self.tree_search()
        else:
            current_readouts = self.root.N
            while self.root.N < current_readouts + self.num_readouts:
                self.tree_search()
            if self.verbosity > 0:
                print("%d: Searched %d times in %s seconds\n\n" % (
                    position.n, self.num_readouts, time.time() - start), file=sys.stderr)

        # print some stats on anything with probability > 1%
        if self.verbosity > 2:
            print(self.root.describe(), file=sys.stderr)
            print('\n\n', file=sys.stderr)
        if self.verbosity > 3:
            print(self.root.position, file=sys.stderr)

        return self.pick_move()

    def play_move(self, c):
        '''
        Notable side effects:
          - finalizes the probability distribution according to
          this roots visit counts into the class' running tally, `searches_pi`
          - Makes the node associated with this move the root, for future
            `inject_noise` calls.
        '''
        if not self.two_player_mode:
            self.searches_pi.append(
                self.root.children_as_pi(self.root.position.n <= self.temp_threshold))
        self.qs.append(self.root.Q)  # Save our resulting Q.
        self.comments.append(self.root.describe())
        try:
            self.root = self.root.maybe_add_child(coords.to_flat(c))
        except go.IllegalMove:
            print("Illegal move")
            if not self.two_player_mode:
                self.searches_pi.pop()
            self.qs.pop()
            self.comments.pop()
            return False
        self.position = self.root.position  # for showboard
        del self.root.parent.children
        return True  # GTP requires positive result.

    def pick_move(self):
        '''Picks a move to play, based on MCTS readout statistics.

        Highest N is most robust indicator. In the early stage of the game, pick
        a move weighted by visit count; later on, pick the absolute max.'''
        if self.root.position.n >= self.temp_threshold:
            fcoord = np.argmax(self.root.child_N)
        else:
            cdf = self.root.child_N.cumsum()
<<<<<<< HEAD
            cdf /= cdf[-2]
=======
            cdf /= cdf[-2]  # Prevents passing via softpick.
>>>>>>> e9f5d246
            selection = random.random()
            fcoord = cdf.searchsorted(selection)
            assert self.root.child_N[fcoord] != 0
        return coords.from_flat(fcoord)

    def tree_search(self, parallel_readouts=None):
        if parallel_readouts is None:
            parallel_readouts = FLAGS.parallel_readouts
        leaves = []
        failsafe = 0
        while len(leaves) < parallel_readouts and failsafe < parallel_readouts * 2:
            failsafe += 1
            leaf = self.root.select_leaf()
            if self.verbosity >= 4:
                print(self.show_path_to_root(leaf))
            # if game is over, override the value estimate with the true score
            if leaf.is_done():
                value = 1 if leaf.position.score() > 0 else -1
                leaf.backup_value(value, up_to=self.root)
                continue
            leaf.add_virtual_loss(up_to=self.root)
            leaves.append(leaf)
        if leaves:
            move_probs, values = self.network.run_many(
                [leaf.position for leaf in leaves])
            for leaf, move_prob, value in zip(leaves, move_probs, values):
                leaf.revert_virtual_loss(up_to=self.root)
                leaf.incorporate_results(move_prob, value, up_to=self.root)
        return leaves

    def show_path_to_root(self, node):
        pos = node.position
        diff = node.position.n - self.root.position.n
        if len(pos.recent) == 0:
            return

        def fmt(move): return "{}-{}".format('b' if move.color == 1 else 'w',
                                             coords.to_kgs(move.move))
        path = " ".join(fmt(move) for move in pos.recent[-diff:])
        if node.position.n >= FLAGS.max_game_length:
            path += " (depth cutoff reached) %0.1f" % node.position.score()
        elif node.position.is_game_over():
            path += " (game over) %0.1f" % node.position.score()
        return path

    def is_done(self):
        return self.result != 0 or self.root.is_done()

    def should_resign(self):
        '''Returns true if the player resigned.  No further moves should be played'''
        return self.root.Q_perspective < self.resign_threshold

    def set_result(self, winner, was_resign):
        self.result = winner
        if was_resign:
            string = "B+R" if winner == go.BLACK else "W+R"
        else:
            string = self.root.position.result_string()
        self.result_string = string

    def to_sgf(self, use_comments=True):
        assert self.result_string is not None
        pos = self.root.position
        if use_comments:
            comments = self.comments or ['No comments.']
            comments[0] = ("Resign Threshold: %0.3f\n" %
                           self.resign_threshold) + comments[0]
        else:
            comments = []
        return sgf_wrapper.make_sgf(pos.recent, self.result_string,
<<<<<<< HEAD
                                    white_name=self.network.name or "Unknown",
                                    black_name=self.network.name or "Unknown",
=======
                                    white_name=os.path.basename(
                                        self.network.save_file) or "Unknown",
                                    black_name=os.path.basename(
                                        self.network.save_file) or "Unknown",
>>>>>>> e9f5d246
                                    comments=comments)

    def extract_data(self):
        assert len(self.searches_pi) == self.root.position.n
        assert self.result != 0
        for pwc, pi in zip(go.replay_position(self.root.position, self.result),
                           self.searches_pi):
            yield pwc.position, pi, pwc.result

    def get_num_readouts(self):
        return self.num_readouts

    def set_num_readouts(self, readouts):
        self.num_readouts = readouts


class CGOSPlayer(MCTSPlayer):
    def suggest_move(self, position):
        self.seconds_per_move = time_recommendation(position.n)
        return super().suggest_move(position)<|MERGE_RESOLUTION|>--- conflicted
+++ resolved
@@ -27,10 +27,6 @@
 
 from player_interface import MCTSPlayerInterface
 
-<<<<<<< HEAD
-# When to do deterministic move selection.  ~30 moves on a 19x19, ~8 on 9x9
-TEMPERATURE_CUTOFF = int((go.N * go.N) / 12) - 1  # Dont be odd for 19
-=======
 flags.DEFINE_integer('softpick_move_cutoff', (go.N * go.N // 12) // 2 * 2,
                      'The move number (<=) up to which moves are softpicked from MCTS visits.')
 # Ensure that both white and black have an equal number of softpicked moves.
@@ -50,7 +46,6 @@
                      'for neural network evaluation.')
 
 FLAGS = flags.FLAGS
->>>>>>> e9f5d246
 
 
 def time_recommendation(move_num, seconds_per_move=5, time_limit=15*60,
@@ -188,11 +183,7 @@
             fcoord = np.argmax(self.root.child_N)
         else:
             cdf = self.root.child_N.cumsum()
-<<<<<<< HEAD
-            cdf /= cdf[-2]
-=======
             cdf /= cdf[-2]  # Prevents passing via softpick.
->>>>>>> e9f5d246
             selection = random.random()
             fcoord = cdf.searchsorted(selection)
             assert self.root.child_N[fcoord] != 0
@@ -263,15 +254,10 @@
         else:
             comments = []
         return sgf_wrapper.make_sgf(pos.recent, self.result_string,
-<<<<<<< HEAD
-                                    white_name=self.network.name or "Unknown",
-                                    black_name=self.network.name or "Unknown",
-=======
                                     white_name=os.path.basename(
                                         self.network.save_file) or "Unknown",
                                     black_name=os.path.basename(
                                         self.network.save_file) or "Unknown",
->>>>>>> e9f5d246
                                     comments=comments)
 
     def extract_data(self):
