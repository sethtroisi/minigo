# Copyright 2018 Google LLC
#
# Licensed under the Apache License, Version 2.0 (the "License");
# you may not use this file except in compliance with the License.
# You may obtain a copy of the License at
#
#      http://www.apache.org/licenses/LICENSE-2.0
#
# Unless required by applicable law or agreed to in writing, software
# distributed under the License is distributed on an "AS IS" BASIS,
# WITHOUT WARRANTIES OR CONDITIONS OF ANY KIND, either express or implied.
# See the License for the specific language governing permissions and
# limitations under the License.

"""Monte Carlo Tree Search implementation.

All terminology here (Q, U, N, p_UCT) uses the same notation as in the
AlphaGo (AG) paper.
"""

import math

from absl import flags
import numpy as np

import coords
import go

# 722 moves for 19x19, 162 for 9x9
flags.DEFINE_integer('max_game_length', int(go.N ** 2 * 2),
                     'Move number at which game is forcibly terminated')

flags.DEFINE_float('c_puct', 0.96,
                   'Exploration constant balancing priors vs. value net output.')

flags.DEFINE_float('dirichlet_noise_alpha', 0.03 * 361 / (go.N ** 2),
                   'Concentrated-ness of the noise being injected into priors.')
flags.register_validator('dirichlet_noise_alpha', lambda x: 0 <= x < 1)

flags.DEFINE_float('dirichlet_noise_weight', 0.25,
                   'How much to weight the priors vs. dirichlet noise when mixing')
flags.register_validator('dirichlet_noise_weight', lambda x: 0 <= x < 1)

FLAGS = flags.FLAGS


class DummyNode(object):
    """A fake node of a MCTS search tree.

    This node is intended to be a placeholder for the root node, which would
    otherwise have no parent node. If all nodes have parents, code becomes
    simpler."""

    def __init__(self):
        self.parent = None
        # child will access N / W by looking up fmove = None in these dicts.
        self.child_N = {None: 0.0}
        self.child_W = {None: 0.0}


class MCTSNode(object):
    """A node of a MCTS search tree.

    A node knows how to compute the action scores of all of its children,
    so that a decision can be made about which move to explore next. Upon
    selecting a move, the children dictionary is updated with a new node.

    position: A go.Position instance
    fmove: A move (coordinate) that led to this position, a a flattened coord
            (raw number between 0-N^2, with None a pass)
    parent: A parent MCTSNode.
    """

    def __init__(self, position, fmove=None, parent=None):
        if parent is None:
            parent = DummyNode()
        self.parent = parent
        self.fmove = fmove  # move that led to this position, as flattened coords
        self.position = position
        self.is_expanded = False
        self.losses_applied = 0  # number of virtual losses on this node
        # using child_() allows vectorized computation of action score.
        self.illegal_moves = 1 - self.position.all_legal_moves()
        self.child_N = np.zeros([go.N * go.N + 1], dtype=np.float32)
        self.child_W = np.zeros([go.N * go.N + 1], dtype=np.float32)
        # save a copy of the original prior before it gets mutated by d-noise.
        self.original_prior = np.zeros([go.N * go.N + 1], dtype=np.float32)
        self.child_prior = np.zeros([go.N * go.N + 1], dtype=np.float32)
        self.children = {}  # map of flattened moves to resulting MCTSNode

    def __repr__(self):
        return "<MCTSNode move=%s, N=%s, to_play=%s>" % (
            self.position.recent[-1:], self.N, self.position.to_play)

    @property
    def child_action_score(self):
<<<<<<< HEAD
        return (self._child_Q * self.position.to_play
            + self.child_U
            - 1000 * self.illegal_moves)
=======
        return (self.child_Q * self.position.to_play +
                self.child_U - 1000 * self.illegal_moves)
>>>>>>> 90d4bc80

    @property
    def _child_Q(self):
        """Use only for child_action_score, includes parent Q."""

        # Average child Q with current node's Q, to prevent dynamics where
        # if B is winning, then B will only ever explore 1 move, because the Q
        # estimation will be so much larger than the 0 of the other moves.
        #
        # Conversely, if W is winning, then B will explore all 362 moves before
        # continuing to explore the most favorable move. This is a waste of search.
        return (self.Q + self.child_W) / (1 + self.child_N)

    @property
    def child_U(self):
        return (FLAGS.c_puct * math.sqrt(1 + self.N) *
                self.child_prior / (1 + self.child_N))

    @property
    def Q(self):
        return self.W / (1 + self.N)

    @property
    def N(self):
        return self.parent.child_N[self.fmove]

    @N.setter
    def N(self, value):
        self.parent.child_N[self.fmove] = value

    @property
    def W(self):
        return self.parent.child_W[self.fmove]

    @W.setter
    def W(self, value):
        self.parent.child_W[self.fmove] = value

    @property
    def Q_perspective(self):
        "Return value of position, from perspective of player to play."
        return self.Q * self.position.to_play

    def select_leaf(self):
        current = self
        pass_move = go.N * go.N
        while True:
            current.N += 1
            # if a node has never been evaluated, we have no basis to select a child.
            if not current.is_expanded:
                break
            # HACK: if last move was a pass, always investigate double-pass first
            # to avoid situations where we auto-lose by passing too early.
            if (current.position.recent and
                current.position.recent[-1].move is None and
                    current.child_N[pass_move] == 0):
                current = current.maybe_add_child(pass_move)
                continue

            best_move = np.argmax(current.child_action_score)
            current = current.maybe_add_child(best_move)
        return current

    def maybe_add_child(self, fcoord):
        """ Adds child node for fcoord if it doesn't already exist, and returns it. """
        if fcoord not in self.children:
            new_position = self.position.play_move(
                coords.from_flat(fcoord))
            self.children[fcoord] = MCTSNode(
                new_position, fmove=fcoord, parent=self)
        return self.children[fcoord]

    def add_virtual_loss(self, up_to):
        """Propagate a virtual loss up to the root node.

        Args:
            up_to: The node to propagate until. (Keep track of this! You'll
                need it to reverse the virtual loss later.)
        """
        self.losses_applied += 1
        # This is a "win" for the current node; hence a loss for its parent node
        # who will be deciding whether to investigate this node again.
        loss = self.position.to_play
        self.W += loss
        if self.parent is None or self is up_to:
            return
        self.parent.add_virtual_loss(up_to)

    def revert_virtual_loss(self, up_to):
        self.losses_applied -= 1
        revert = -1 * self.position.to_play
        self.W += revert
        if self.parent is None or self is up_to:
            return
        self.parent.revert_virtual_loss(up_to)

    def revert_visits(self, up_to):
        """Revert visit increments.

        Sometimes, repeated calls to select_leaf return the same node.
        This is rare and we're okay with the wasted computation to evaluate
        the position multiple times by the dual_net. But select_leaf has the
        side effect of incrementing visit counts. Since we want the value to
        only count once for the repeatedly selected node, we also have to
        revert the incremented visit counts.
        """
        self.N -= 1
        if self.parent is None or self is up_to:
            return
        self.parent.revert_visits(up_to)

    def incorporate_results(self, move_probabilities, value, up_to):
        assert move_probabilities.shape == (go.N * go.N + 1,)
        # A finished game should not be going through this code path - should
        # directly call backup_value() on the result of the game.
        assert not self.position.is_game_over()
        if self.is_expanded:
            self.revert_visits(up_to=up_to)
            return
        self.is_expanded = True

        # Zero out illegal moves.
        move_probs = move_probabilities * (1 - self.illegal_moves)
        scale = sum(move_probs)
        if scale > 0:
            # Re-normalize move_probabilities.
            move_probs *= 1 / scale

        self.original_prior = self.child_prior = move_probs
        self.backup_value(value, up_to=up_to)

    def backup_value(self, value, up_to):
        """Propagates a value estimation up to the root node.

        Args:
            value: the value to be propagated (1 = black wins, -1 = white wins)
            up_to: the node to propagate until.
        """
        self.W += value
        if self.parent is None or self is up_to:
            return
        self.parent.backup_value(value, up_to)

    def is_done(self):
        '''True if the last two moves were Pass or if the position is at a move
        greater than the max depth.
        '''
        return self.position.is_game_over() or self.position.n >= FLAGS.max_game_length

    def inject_noise(self):
        epsilon = 1e-5
        legal_moves = (1 - self.illegal_moves) + epsilon
        a = legal_moves * ([FLAGS.dirichlet_noise_alpha] * (go.N * go.N + 1))
        dirichlet = np.random.dirichlet(a)
        self.child_prior = (self.child_prior * (1 - FLAGS.dirichlet_noise_weight) +
                            dirichlet * FLAGS.dirichlet_noise_weight)

    def children_as_pi(self, squash=False):
        """Returns the child visit counts as a probability distribution, pi
        If squash is true, exponentiate the probabilities by a temperature
        slightly larger than unity to encourage diversity in early play and
        hopefully to move away from 3-3s
        """
        probs = self.child_N
        if squash:
            probs = probs ** .98
        return probs / (np.sum(probs) + 1e-5)

    def most_visited_path_nodes(self):
        node = self
        output = []
        while node.children:
            next_kid = np.argmax(node.child_N)
            node = node.children.get(next_kid)
            assert node is not None
            output.append(node)
        return output

    def most_visited_path(self):
        output = []
        node = self
        for node in self.most_visited_path_nodes():
            output.append("%s (%d) ==> " % (
                coords.to_kgs(coords.from_flat(node.fmove)), node.N))

        output.append("Q: {:.5f}\n".format(node.Q))
        return ''.join(output)

    def mvp_gg(self):
        """ Returns most visited path in go-gui VAR format e.g. 'b r3 w c17..."""
        output = []
        for node in self.most_visited_path_nodes():
            if max(node.child_N) <= 1:
                break
            output.append(coords.to_kgs(coords.from_flat(node.fmove)))
        return ' '.join(output)

    def describe(self):
        sort_order = list(range(go.N * go.N + 1))
        sort_order.sort(key=lambda i: (
            self.child_N[i], self.child_action_score[i]), reverse=True)
        soft_n = self.child_N / max(1, sum(self.child_N))
        prior = self.child_prior
        p_delta = soft_n - prior
        p_rel = np.divide(p_delta, prior, out=np.zeros_like(
            p_delta), where=prior != 0)
        # Dump out some statistics
        output = []
        output.append("{q:.4f}\n".format(q=self.Q))
        output.append(self.most_visited_path())
        output.append(
            "move : action    Q     U     P   P-Dir    N  soft-N  p-delta  p-rel")
        for key in sort_order[:15]:
            if self.child_N[key] == 0:
                break
            output.append("\n{!s:4} : {: .3f} {: .3f} {:.3f} {:.3f} {:.3f} {:5d} {:.4f} {: .5f} {: .2f}".format(
                coords.to_kgs(coords.from_flat(key)),
                self.child_action_score[key],
                self._child_Q[key],
                self.child_U[key],
                self.child_prior[key],
                self.original_prior[key],
                int(self.child_N[key]),
                soft_n[key],
                p_delta[key],
                p_rel[key]))
        return ''.join(output)<|MERGE_RESOLUTION|>--- conflicted
+++ resolved
@@ -94,14 +94,8 @@
 
     @property
     def child_action_score(self):
-<<<<<<< HEAD
-        return (self._child_Q * self.position.to_play
-            + self.child_U
-            - 1000 * self.illegal_moves)
-=======
-        return (self.child_Q * self.position.to_play +
+        return (self._child_Q * self.position.to_play +
                 self.child_U - 1000 * self.illegal_moves)
->>>>>>> 90d4bc80
 
     @property
     def _child_Q(self):
