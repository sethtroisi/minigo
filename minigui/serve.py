--- conflicted
+++ resolved
@@ -27,19 +27,11 @@
 # minigui.ts that says const N = board.BoardSize.Nine
 BOARD_SIZE = "19"  # Models are hardcoded to a board size.
 
-<<<<<<< HEAD
-# GTP_COMMAND = ["python",  "-u",  # turn off buffering
-#                "main.py", "gtp",
-#                "--load-file", MODEL_PATH,
-#                "--num_readouts", "1000",
-#                "-v", "2"]
-=======
 GTP_COMMAND = ["python",  "-u",  # turn off buffering
                "main.py", "gtp",
                "--load-file", MODEL_PATH,
-               "--readouts", "1000",
+               "--num_readouts", "1000",
                "-v", "2"]
->>>>>>> d17ab8d1
 
 # GTP_COMMAND = [
 #     "bazel-bin/cc/main",
