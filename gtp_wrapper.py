# Copyright 2018 Google LLC
#
# Licensed under the Apache License, Version 2.0 (the "License");
# you may not use this file except in compliance with the License.
# You may obtain a copy of the License at
#
#      http://www.apache.org/licenses/LICENSE-2.0
#
# Unless required by applicable law or agreed to in writing, software
# distributed under the License is distributed on an "AS IS" BASIS,
# WITHOUT WARRANTIES OR CONDITIONS OF ANY KIND, either express or implied.
# See the License for the specific language governing permissions and
# limitations under the License.

from gtp_cmd_handlers import *
import gtp_engine
import os
from dual_net import DualNetwork
from strategies import MCTSPlayer, CGOSPlayer


def make_gtp_instance(read_file, readouts_per_move=100, verbosity=1, cgos_mode=False, kgs_mode=False):
    n = DualNetwork(read_file)
    if cgos_mode:
        player = CGOSPlayer(network=n, seconds_per_move=5, timed_match=True,
                            verbosity=verbosity, two_player_mode=True)
    else:
<<<<<<< HEAD
        return go.EMPTY


class GtpInterface(object):
    def __init__(self):
        self.size = 9
        self.position = None
        self.komi = 6.5

    def set_size(self, n):
        if n != go.N:
            raise ValueError(("Can't handle boardsize {n}!"
                              "Restart with env var BOARD_SIZE={n}").format(n=n))

    def set_komi(self, komi):
        self.komi = komi
        self.position.komi = komi

    def clear(self):
        if self.position and len(self.position.recent) > 1:
            try:
                sgf = self.to_sgf()
                with open(datetime.datetime.now().strftime("%Y-%m-%d-%H:%M.sgf"), 'w') as f:
                    f.write(sgf)
            except NotImplementedError:
                pass
            except:
                print("Error saving sgf", file=sys.stderr, flush=True)
        self.position = go.Position(komi=self.komi)
        self.initialize_game(self.position)
        return True

    def accomodate_out_of_turn(self, color):
        if not translate_gtp_colors(color) == self.position.to_play:
            self.position.flip_playerturn(mutate=True)

    def make_move(self, color, vertex):
        c = coords.from_pygtp(vertex)
        # let's assume this never happens for now.
        # self.accomodate_out_of_turn(color)
        return self.play_move(c)

    def get_move(self, color):
        self.accomodate_out_of_turn(color)
        move = self.suggest_move(self.position)
        if self.should_resign():
            return gtp.RESIGN
        return coords.to_pygtp(move)

    def final_score(self):
        return self.position.result_string()

    def showboard(self):
        print('\n\n' + str(self.position) + '\n\n', file=sys.stderr)
        return True
=======
        player = MCTSPlayer(network=n, num_readouts=readouts_per_move,
                            verbosity=verbosity, two_player_mode=True)
>>>>>>> e9f5d246

    name = "Minigo-" + os.path.basename(read_file)
    version = "0.2"

    engine = gtp_engine.Engine()
    engine.add_cmd_handler(
        gtp_engine.EngineCmdHandler(engine, name, version))

    if kgs_mode:
        engine.add_cmd_handler(KgsCmdHandler(player))
    engine.add_cmd_handler(RegressionsCmdHandler(player))
    engine.add_cmd_handler(GoGuiCmdHandler(player))
    engine.add_cmd_handler(MiniguiCmdHandler(player, courtesy_pass=kgs_mode))

<<<<<<< HEAD
    def play_move(self, c):
        raise NotImplementedError

    def initialize_game(self):
        raise NotImplementedError

    def chat(self, msg_type, sender, text):
        raise NotImplementedError

    def to_sgf(self):
        raise NotImplementedError


class MCTSPlayer(MCTSPlayerMixin, GtpInterface):
    pass


class CGOSPlayer(CGOSPlayerMixin, GtpInterface):
    pass


class KGSPlayer(MCTSPlayer):
    def __init__(self, **kwargs):
        self.they_passed = False
        super().__init__(**kwargs)

    def get_move(self, color):
        if self.they_passed:
            return gtp.PASS
        return super().get_move(color)

    def make_move(self, color, vertex):
        if vertex == gtp.PASS:
            self.they_passed = True
        else:
            self.they_passed = False
        return super().make_move(color, vertex)

    def clear(self):
        self.they_passed = False
        return super().clear()


def make_gtp_instance(read_file, readouts_per_move=100, verbosity=1, cgos_mode=False, kgs_mode=True):
    n = DualNetwork(read_file)
    if cgos_mode:
        instance = CGOSPlayer(n, seconds_per_move=5,
                              verbosity=verbosity, two_player_mode=True)
    else:
        instance = KGSPlayer(network=n, simulations_per_move=readouts_per_move,
                             verbosity=verbosity, two_player_mode=True)
    name = "Somebot-" + os.path.basename(read_file)
    gtp_engine = gtp_extensions.GTPDeluxe(instance, name=name)
    return gtp_engine
=======
    return engine
>>>>>>> e9f5d246
<|MERGE_RESOLUTION|>--- conflicted
+++ resolved
@@ -25,66 +25,8 @@
         player = CGOSPlayer(network=n, seconds_per_move=5, timed_match=True,
                             verbosity=verbosity, two_player_mode=True)
     else:
-<<<<<<< HEAD
-        return go.EMPTY
-
-
-class GtpInterface(object):
-    def __init__(self):
-        self.size = 9
-        self.position = None
-        self.komi = 6.5
-
-    def set_size(self, n):
-        if n != go.N:
-            raise ValueError(("Can't handle boardsize {n}!"
-                              "Restart with env var BOARD_SIZE={n}").format(n=n))
-
-    def set_komi(self, komi):
-        self.komi = komi
-        self.position.komi = komi
-
-    def clear(self):
-        if self.position and len(self.position.recent) > 1:
-            try:
-                sgf = self.to_sgf()
-                with open(datetime.datetime.now().strftime("%Y-%m-%d-%H:%M.sgf"), 'w') as f:
-                    f.write(sgf)
-            except NotImplementedError:
-                pass
-            except:
-                print("Error saving sgf", file=sys.stderr, flush=True)
-        self.position = go.Position(komi=self.komi)
-        self.initialize_game(self.position)
-        return True
-
-    def accomodate_out_of_turn(self, color):
-        if not translate_gtp_colors(color) == self.position.to_play:
-            self.position.flip_playerturn(mutate=True)
-
-    def make_move(self, color, vertex):
-        c = coords.from_pygtp(vertex)
-        # let's assume this never happens for now.
-        # self.accomodate_out_of_turn(color)
-        return self.play_move(c)
-
-    def get_move(self, color):
-        self.accomodate_out_of_turn(color)
-        move = self.suggest_move(self.position)
-        if self.should_resign():
-            return gtp.RESIGN
-        return coords.to_pygtp(move)
-
-    def final_score(self):
-        return self.position.result_string()
-
-    def showboard(self):
-        print('\n\n' + str(self.position) + '\n\n', file=sys.stderr)
-        return True
-=======
         player = MCTSPlayer(network=n, num_readouts=readouts_per_move,
                             verbosity=verbosity, two_player_mode=True)
->>>>>>> e9f5d246
 
     name = "Minigo-" + os.path.basename(read_file)
     version = "0.2"
@@ -99,61 +41,4 @@
     engine.add_cmd_handler(GoGuiCmdHandler(player))
     engine.add_cmd_handler(MiniguiCmdHandler(player, courtesy_pass=kgs_mode))
 
-<<<<<<< HEAD
-    def play_move(self, c):
-        raise NotImplementedError
-
-    def initialize_game(self):
-        raise NotImplementedError
-
-    def chat(self, msg_type, sender, text):
-        raise NotImplementedError
-
-    def to_sgf(self):
-        raise NotImplementedError
-
-
-class MCTSPlayer(MCTSPlayerMixin, GtpInterface):
-    pass
-
-
-class CGOSPlayer(CGOSPlayerMixin, GtpInterface):
-    pass
-
-
-class KGSPlayer(MCTSPlayer):
-    def __init__(self, **kwargs):
-        self.they_passed = False
-        super().__init__(**kwargs)
-
-    def get_move(self, color):
-        if self.they_passed:
-            return gtp.PASS
-        return super().get_move(color)
-
-    def make_move(self, color, vertex):
-        if vertex == gtp.PASS:
-            self.they_passed = True
-        else:
-            self.they_passed = False
-        return super().make_move(color, vertex)
-
-    def clear(self):
-        self.they_passed = False
-        return super().clear()
-
-
-def make_gtp_instance(read_file, readouts_per_move=100, verbosity=1, cgos_mode=False, kgs_mode=True):
-    n = DualNetwork(read_file)
-    if cgos_mode:
-        instance = CGOSPlayer(n, seconds_per_move=5,
-                              verbosity=verbosity, two_player_mode=True)
-    else:
-        instance = KGSPlayer(network=n, simulations_per_move=readouts_per_move,
-                             verbosity=verbosity, two_player_mode=True)
-    name = "Somebot-" + os.path.basename(read_file)
-    gtp_engine = gtp_extensions.GTPDeluxe(instance, name=name)
-    return gtp_engine
-=======
-    return engine
->>>>>>> e9f5d246
+    return engine