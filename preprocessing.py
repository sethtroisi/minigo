--- conflicted
+++ resolved
@@ -32,13 +32,9 @@
 # where it started; this and the interleave parameters in preprocessing can give
 # us an approximation of a uniform sampling.  The default of 4M is used in
 # training, but smaller numbers can be used for aggregation or validation.
-<<<<<<< HEAD
-SHUFFLE_BUFFER_SIZE = int(100)
+SHUFFLE_BUFFER_SIZE = int(10000)
 
 # Constructing tf.Examples
-=======
-SHUFFLE_BUFFER_SIZE = 2000000
->>>>>>> 0dc1b2c8
 
 
 def _one_hot(index):
@@ -191,13 +187,10 @@
     dataset = dataset.filter(lambda t: tf.equal(tf.shape(t)[0], batch_size))
     dataset = dataset.map(functools.partial(
         batch_parse_tf_example, batch_size))
-<<<<<<< HEAD
     print ("Read {} tf_records for input".format(len(tf_records)))
     return dataset.make_one_shot_iterator().get_next()
-=======
     if random_rotation:
         dataset = dataset.map(_random_rotation)
->>>>>>> 0dc1b2c8
 
     return dataset.make_one_shot_iterator().get_next()
 
