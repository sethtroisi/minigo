# Copyright 2018 Google LLC
#
# Licensed under the Apache License, Version 2.0 (the "License");
# you may not use this file except in compliance with the License.
# You may obtain a copy of the License at
#
#      http://www.apache.org/licenses/LICENSE-2.0
#
# Unless required by applicable law or agreed to in writing, software
# distributed under the License is distributed on an "AS IS" BASIS,
# WITHOUT WARRANTIES OR CONDITIONS OF ANY KIND, either express or implied.
# See the License for the specific language governing permissions and
# limitations under the License.

'''Utilities to create, read, write tf.Examples.'''
import functools
import random

import coords
import features as features_lib
import go
import sgf_wrapper
import symmetries

import numpy as np
import tensorflow as tf

TF_RECORD_CONFIG = tf.python_io.TFRecordOptions(
    tf.python_io.TFRecordCompressionType.ZLIB)

<<<<<<< HEAD
# The shuffle buffer size determines how far an example could end up from
# where it started; this and the interleave parameters in preprocessing can give
# us an approximation of a uniform sampling.  The default of 4M is used in
# training, but smaller numbers can be used for aggregation or validation.

# This is choosen based on how many pro games I had.
SHUFFLE_BUFFER_SIZE = int(50000)

# Constructing tf.Examples

=======
>>>>>>> e413022c

def _one_hot(index):
    onehot = np.zeros([go.N * go.N + 1], dtype=np.float32)
    onehot[index] = 1
    return onehot


def make_tf_example(features, pi, value):
    '''
    Args:
        features: [N, N, FEATURE_DIM] nparray of uint8
        pi: [N * N + 1] nparray of float32
        value: float
    '''
    return tf.train.Example(features=tf.train.Features(feature={
        'x': tf.train.Feature(
            bytes_list=tf.train.BytesList(
                value=[features.tostring()])),
        'pi': tf.train.Feature(
            bytes_list=tf.train.BytesList(
                value=[pi.tostring()])),
        'outcome': tf.train.Feature(
            float_list=tf.train.FloatList(
                value=[value]))}))


def write_tf_examples(filename, tf_examples, serialize=True):
    '''
    Args:
        filename: Where to write tf.records
        tf_examples: An iterable of tf.Example
        serialize: whether to serialize the examples.
    '''
    with tf.python_io.TFRecordWriter(
            filename, options=TF_RECORD_CONFIG) as writer:
        for ex in tf_examples:
            if serialize:
                writer.write(ex.SerializeToString())
            else:
                writer.write(ex)


def batch_parse_tf_example(batch_size, example_batch):
    '''
    Args:
        example_batch: a batch of tf.Example
    Returns:
        A tuple (feature_tensor, dict of output tensors)
    '''
    features = {
        'x': tf.FixedLenFeature([], tf.string),
        'pi': tf.FixedLenFeature([], tf.string),
        'outcome': tf.FixedLenFeature([], tf.float32),
    }
    parsed = tf.parse_example(example_batch, features)
    x = tf.decode_raw(parsed['x'], tf.uint8)
    x = tf.cast(x, tf.float32)
    x = tf.reshape(x, [batch_size, go.N, go.N,
                       features_lib.NEW_FEATURES_PLANES])
    pi = tf.decode_raw(parsed['pi'], tf.float32)
    pi = tf.reshape(pi, [batch_size, go.N * go.N + 1])
    outcome = parsed['outcome']
    outcome.set_shape([batch_size])
    return x, {'pi_tensor': pi, 'value_tensor': outcome}


def read_tf_records(batch_size, tf_records, num_repeats=1,
                    shuffle_records=True, shuffle_examples=True,
                    shuffle_buffer_size=None,
                    filter_amount=1.0):
    '''
    Args:
        batch_size: batch size to return
        tf_records: a list of tf_record filenames
        num_repeats: how many times the data should be read (default: One)
        shuffle_records: whether to shuffle the order of files read
        shuffle_examples: whether to shuffle the tf.Examples
        shuffle_buffer_size: how big of a buffer to fill before shuffling.
        filter_amount: what fraction of records to keep
    Returns:
        a tf dataset of batched tensors
    '''
    if shuffle_examples and not shuffle_buffer_size:
        raise ValueError("Must set shuffle buffer size if shuffling examples")

    if shuffle_records:
        random.shuffle(tf_records)
    record_list = tf.data.Dataset.from_tensor_slices(tf_records)

    # compression_type here must agree with write_tf_examples
    # cycle_length = how many tfrecord files are read in parallel
    # block_length = how many tf.Examples are read from each file before
    #   moving to the next file
    # The idea is to shuffle both the order of the files being read,
    # and the examples being read from the files.
    dataset = record_list.interleave(lambda x:
                                     tf.data.TFRecordDataset(
                                         x, compression_type='ZLIB'),
                                     cycle_length=64, block_length=16)
    dataset = dataset.filter(lambda x: tf.less(
        tf.random_uniform([1]), filter_amount)[0])
    if num_repeats is not None:
        dataset = dataset.repeat(num_repeats)
    else:
        dataset = dataset.repeat()
    if shuffle_examples:
        dataset = dataset.shuffle(buffer_size=shuffle_buffer_size)
    dataset = dataset.batch(batch_size)
    return dataset


def _random_rotation(x_tensor, outcome_tensor):
    def rotate_py_func(x, pi):
        syms, x_rot = symmetries.randomize_symmetries_feat(x)
        pi_rot = [symmetries.apply_symmetry_pi(s, p) for s, p in zip(syms, pi)]
        return x_rot, pi_rot

    pi_tensor = outcome_tensor['pi_tensor']

    x_rot_tensor, pi_rot_tensor = tuple(tf.py_func(
        rotate_py_func,
        [x_tensor, pi_tensor],
        [tf.float32, tf.float32],
        stateful=False))

    x_rot_tensor.set_shape(x_tensor.get_shape())
    pi_rot_tensor.set_shape(pi_tensor.get_shape())

    outcome_tensor['pi_tensor'] = pi_rot_tensor
    return x_rot_tensor, outcome_tensor


def get_input_tensors(batch_size, tf_records, num_repeats=None,
                      shuffle_records=True, shuffle_examples=True,
                      shuffle_buffer_size=None,
                      filter_amount=0.05, random_rotation=False):
    '''Read tf.Records and prepare them for ingestion by dual_net.  See
    `read_tf_records` for parameter documentation.

    Returns a dict of tensors (see return value of batch_parse_tf_example)
    '''
    dataset = read_tf_records(batch_size, tf_records, num_repeats=num_repeats,
                              shuffle_records=shuffle_records,
                              shuffle_examples=shuffle_examples,
                              shuffle_buffer_size=shuffle_buffer_size,
                              filter_amount=filter_amount)
    dataset = dataset.filter(lambda t: tf.equal(tf.shape(t)[0], batch_size))
    dataset = dataset.map(functools.partial(
        batch_parse_tf_example, batch_size))
    print ("Read {} tf_records for input".format(len(tf_records)))
    return dataset.make_one_shot_iterator().get_next()
    if random_rotation:
        dataset = dataset.map(_random_rotation)

    return dataset.make_one_shot_iterator().get_next()


def make_dataset_from_selfplay(data_extracts):
    '''
    Returns an iterable of tf.Examples.
    Args:
        data_extracts: An iterable of (position, pi, result) tuples
    '''
    tf_examples = (make_tf_example(features_lib.extract_features(pos), pi, result)
                   for pos, pi, result in data_extracts)
    return tf_examples


def make_dataset_from_sgf(sgf_filename, tf_record):
    pwcs = sgf_wrapper.replay_sgf_file(sgf_filename)
    tf_examples = map(_make_tf_example_from_pwc, pwcs)
    write_tf_examples(tf_record, tf_examples)


def _make_tf_example_from_pwc(position_w_context):
    features = features_lib.extract_features(position_w_context.position)
    pi = _one_hot(coords.to_flat(position_w_context.next_move))
    value = position_w_context.result
    return make_tf_example(features, pi, value)
<|MERGE_RESOLUTION|>--- conflicted
+++ resolved
@@ -28,7 +28,6 @@
 TF_RECORD_CONFIG = tf.python_io.TFRecordOptions(
     tf.python_io.TFRecordCompressionType.ZLIB)
 
-<<<<<<< HEAD
 # The shuffle buffer size determines how far an example could end up from
 # where it started; this and the interleave parameters in preprocessing can give
 # us an approximation of a uniform sampling.  The default of 4M is used in
@@ -39,8 +38,6 @@
 
 # Constructing tf.Examples
 
-=======
->>>>>>> e413022c
 
 def _one_hot(index):
     onehot = np.zeros([go.N * go.N + 1], dtype=np.float32)
