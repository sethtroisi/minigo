# Copyright 2018 Google LLC
#
# Licensed under the Apache License, Version 2.0 (the "License");
# you may not use this file except in compliance with the License.
# You may obtain a copy of the License at
#
#      http://www.apache.org/licenses/LICENSE-2.0
#
# Unless required by applicable law or agreed to in writing, software
# distributed under the License is distributed on an "AS IS" BASIS,
# WITHOUT WARRANTIES OR CONDITIONS OF ANY KIND, either express or implied.
# See the License for the specific language governing permissions and
# limitations under the License.

"""
The policy and value networks share a majority of their architecture.
This helps the intermediate layers extract concepts that are relevant to both
move prediction and score estimation.
"""

from absl import flags
import argparse
import functools
import os.path
import sys

import argh
from tqdm import tqdm
import numpy as np
import tensorflow as tf
from tensorflow.contrib import summary
from tensorflow.python.training.summary_io import SummaryWriterCache
from tensorflow.contrib.tpu.python.tpu import tpu_config
from tensorflow.contrib.tpu.python.tpu import tpu_estimator
from tensorflow.contrib.tpu.python.tpu import tpu_optimizer

import features as features_lib
import go
import preprocessing
import symmetries

flags.DEFINE_integer('train_batch_size', 256,
                     'Batch size to use for train/eval evaluation. For GPU '
                     'this is batch size as expected. If \"use_tpu\" is set,'
                     'final batch size will be = train_batch_size * num_tpu_cores')

flags.DEFINE_integer('conv_width', 256 if go.N == 19 else 32,
                     'The width of each conv layer in the shared trunk.')

flags.DEFINE_integer('fc_width', 256 if go.N == 19 else 64,
                     'The width of the fully connected layer in value head.')

flags.DEFINE_integer('trunk_layers', go.N,
                     'The number of resnet layers in the shared trunk.')

flags.DEFINE_multi_integer('lr_boundaries', [400000, 600000],
                           'The number of steps at which the learning rate will decay')

flags.DEFINE_multi_float('lr_rates', [0.01, 0.001, 0.0001],
                         'The different learning rates')

flags.DEFINE_float('l2_strength', 1e-4,
                   'The L2 regularization parameter applied to weights.')

flags.DEFINE_float('value_cost_weight', 1.0,
                   'Scalar for value_cost, AGZ paper suggests 1/100 for '
                   'supervised learning')

flags.DEFINE_float('sgd_momentum', 0.9,
                   'Momentum parameter for learning rate.')

flags.DEFINE_string('model_dir', None,
                    'The working directory of the model')

# See www.moderndescartes.com/essays/shuffle_viz for discussion on sizing
flags.DEFINE_integer('shuffle_buffer_size', 2000,
                     'Size of buffer used to shuffle train examples.')

flags.DEFINE_bool('use_tpu', False, 'Whether to use TPU for training.')

flags.DEFINE_bool('quantize', False,
                  'Whether create a quantized model. When loading a model for '
                  'inference, this must match how the model was trained.')

flags.DEFINE_integer('quant_delay', 700 * 1024,
                     'Number of training steps after which weights and '
                     'activations are quantized.')

flags.DEFINE_string(
    'tpu_name', None,
    'The Cloud TPU to use for training. This should be either the name used'
    'when creating the Cloud TPU, or a grpc://ip.address.of.tpu:8470 url.')

flags.register_multi_flags_validator(
    ['lr_boundaries', 'lr_rates'],
    lambda flags: len(flags['lr_boundaries']) == len(flags['lr_rates']) - 1,
    'Number of learning rates must be exactly one greater than the number of boundaries')

flags.DEFINE_integer(
    'iterations_per_loop', 128,
    help=('Number of steps to run on TPU before outfeeding metrics to the CPU.'
          ' If the number of iterations in the loop would exceed the number of'
          ' train steps, the loop will exit before reaching'
          ' --iterations_per_loop. The larger this value is, the higher the'
          ' utilization on the TPU.'))

flags.DEFINE_integer(
    'num_tpu_cores', default=8,
    help=('Number of TPU cores. For a single TPU device, this is 8 because each'
          ' TPU has 4 chips each with 2 cores.'))

flags.DEFINE_integer(
    'summary_steps', default=256,
    help='Number of steps between logging summary scalars.')

flags.DEFINE_integer(
    'keep_checkpoint_max', default=5, help='Number of checkpoints to keep.')

flags.DEFINE_bool(
    'use_random_symmetry', True,
    help='If true random symmetries be used when doing inference.')

flags.register_multi_flags_validator(
    ['use_tpu', 'iterations_per_loop', 'summary_steps'],
    lambda flags: (not flags['use_tpu'] or
                   flags['summary_steps'] % flags['iterations_per_loop'] == 0),
    'If use_tpu, summary_steps must be a multiple of iterations_per_loop')

FLAGS = flags.FLAGS


# How many positions to look at per generation.
# Per AGZ, 2048 minibatch * 1k = 2M positions/generation
EXAMPLES_PER_GENERATION = 2 ** 21


class DualNetwork():
    def __init__(self, save_file):
        self.save_file = save_file
        self.inference_input = None
        self.inference_output = None
        config = tf.ConfigProto()
        config.gpu_options.allow_growth = True
        self.sess = tf.Session(graph=tf.Graph(), config=config)
        self.initialize_graph()

    def initialize_graph(self):
        with self.sess.graph.as_default():
            features, labels = get_inference_input()
            estimator_spec = model_fn(features, labels,
                                      tf.estimator.ModeKeys.PREDICT)
            self.inference_input = features
            self.inference_output = estimator_spec.predictions
            if self.save_file is not None:
                self.initialize_weights(self.save_file)
            else:
                self.sess.run(tf.global_variables_initializer())

    def initialize_weights(self, save_file):
        """Initialize the weights from the given save_file.
        Assumes that the graph has been constructed, and the
        save_file contains weights that match the graph. Used
        to set the weights to a different version of the player
        without redifining the entire graph."""
        tf.train.Saver().restore(self.sess, save_file)

<<<<<<< HEAD
    def run(self, position): #, use_random_symmetry=True):
        probs, values = self.run_many([position],
                                      use_random_symmetry=False)
        return probs[0], values[0]

    def run_many(self, positions): #, use_random_symmetry=True):
        processed = list(map(features_lib.extract_features, positions))
        #if use_random_symmetry:
        #    syms_used, processed = symmetries.randomize_symmetries_feat(
        #        processed)
        outputs = self.sess.run(self.inference_output,
                                feed_dict={self.inference_input: processed})
        probabilities, value = outputs['policy_output'], outputs['value_output']
        #if use_random_symmetry:
        #    probabilities = symmetries.invert_symmetries_pi(
        #        syms_used, probabilities)
        #print ("run {:.6f}\t{:.7f}".format((value[0] + 1) / 2, value[0]))
        #for i, p in enumerate(probabilities[0]):
        #    print("{:4.0f} ".format(10000 * p), end="")
        #    if i % 19 == 18:
        #        print()
        #print ()
        #print ("sum:", sum(probabilities[0]))
        #print ()
=======
    def run(self, position):
        probs, values = self.run_many([position])
        return probs[0], values[0]

    def run_many(self, positions):
        processed = list(map(features_lib.extract_features, positions))
        if FLAGS.use_random_symmetry:
            syms_used, processed = symmetries.randomize_symmetries_feat(
                processed)
        outputs = self.sess.run(self.inference_output,
                                feed_dict={self.inference_input: processed})
        probabilities, value = outputs['policy_output'], outputs['value_output']
        if FLAGS.use_random_symmetry:
            probabilities = symmetries.invert_symmetries_pi(
                syms_used, probabilities)
>>>>>>> 8103062f
        return probabilities, value


def get_inference_input():
    """Set up placeholders for input features/labels.

    Returns the feature, output tensors that get passed into model_fn."""
    return (tf.placeholder(tf.float32,
                           [None, go.N, go.N, features_lib.NEW_FEATURES_PLANES],
                           name='pos_tensor'),
            {'pi_tensor': tf.placeholder(tf.float32, [None, go.N * go.N + 1]),
             'value_tensor': tf.placeholder(tf.float32, [None])})


def model_fn(features, labels, mode, params=None):
    '''
    Args:
        features: tensor with shape
            [BATCH_SIZE, go.N, go.N, features_lib.NEW_FEATURES_PLANES]
        labels: dict from string to tensor with shape
            'pi_tensor': [BATCH_SIZE, go.N * go.N + 1]
            'value_tensor': [BATCH_SIZE]
        mode: a tf.estimator.ModeKeys (batchnorm params update for TRAIN only)
        params: (Ignored; needed for compat with TPUEstimator)
    Returns: tf.estimator.EstimatorSpec with props
        mode: same as mode arg
        predictions: dict of tensors
            'policy': [BATCH_SIZE, go.N * go.N + 1]
            'value': [BATCH_SIZE]
        loss: a single value tensor
        train_op: train op
        eval_metric_ops
    return dict of tensors
        logits: [BATCH_SIZE, go.N * go.N + 1]
    '''

    policy_output, value_output, logits = model_inference_fn(
        features, mode == tf.estimator.ModeKeys.TRAIN)

    # train ops
    policy_cost = tf.reduce_mean(
        tf.nn.softmax_cross_entropy_with_logits_v2(
            logits=logits, labels=tf.stop_gradient(labels['pi_tensor'])))

    value_cost = FLAGS.value_cost_weight * tf.reduce_mean(
        tf.square(value_output - labels['value_tensor']))

    reg_vars = [v for v in tf.trainable_variables()
                if 'bias' not in v.name and 'beta' not in v.name]
    l2_cost = FLAGS.l2_strength * \
        tf.add_n([tf.nn.l2_loss(v) for v in reg_vars])

    combined_cost = policy_cost + value_cost + l2_cost

    global_step = tf.train.get_or_create_global_step()
    learning_rate = tf.train.piecewise_constant(
        global_step, FLAGS.lr_boundaries, FLAGS.lr_rates)
    update_ops = tf.get_collection(tf.GraphKeys.UPDATE_OPS)

    # Insert quantization ops if requested
    if FLAGS.quantize:
        if mode == tf.estimator.ModeKeys.TRAIN:
            tf.contrib.quantize.create_training_graph(
                quant_delay=FLAGS.quant_delay)
        else:
            tf.contrib.quantize.create_eval_graph()

    optimizer = tf.train.MomentumOptimizer(learning_rate, FLAGS.sgd_momentum)
    if FLAGS.use_tpu:
        optimizer = tpu_optimizer.CrossShardOptimizer(optimizer)
    with tf.control_dependencies(update_ops):
        train_op = optimizer.minimize(combined_cost, global_step=global_step)

    # Computations to be executed on CPU, outside of the main TPU queues.
    def eval_metrics_host_call_fn(policy_output, value_output, pi_tensor, policy_cost,
                                  value_cost, l2_cost, combined_cost, step,
                                  est_mode=tf.estimator.ModeKeys.TRAIN):
        policy_entropy = -tf.reduce_mean(tf.reduce_sum(
            policy_output * tf.log(policy_output), axis=1))
        # pi_tensor is one_hot when generated from sgfs (for supervised learning)
        # and soft-max when using self-play records. argmax normalizes the two.
        policy_target_top_1 = tf.argmax(pi_tensor, axis=1)

        policy_output_in_top1 = tf.to_float(
            tf.nn.in_top_k(policy_output, policy_target_top_1, k=1))
        policy_output_in_top3 = tf.to_float(
            tf.nn.in_top_k(policy_output, policy_target_top_1, k=3))

        policy_top_1_confidence = tf.reduce_max(policy_output, axis=1)
        policy_target_top_1_confidence = tf.boolean_mask(
            policy_output,
            tf.one_hot(policy_target_top_1, tf.shape(policy_output)[1]))

        with tf.variable_scope("metrics"):
            metric_ops = {
                'policy_cost': tf.metrics.mean(policy_cost),
                'value_cost': tf.metrics.mean(value_cost),
                'l2_cost': tf.metrics.mean(l2_cost),
                'policy_entropy': tf.metrics.mean(policy_entropy),
                'combined_cost': tf.metrics.mean(combined_cost),

                'policy_accuracy_top_1': tf.metrics.mean(policy_output_in_top1),
                'policy_accuracy_top_3': tf.metrics.mean(policy_output_in_top3),
                'policy_top_1_confidence': tf.metrics.mean(policy_top_1_confidence),
                'policy_target_top_1_confidence': tf.metrics.mean(
                    policy_target_top_1_confidence),
                'value_confidence': tf.metrics.mean(tf.abs(value_output)),
            }

        if est_mode == tf.estimator.ModeKeys.EVAL:
            return metric_ops

        # Create summary ops so that they show up in SUMMARIES collection
        # That way, they get logged automatically during training
        summary_writer = summary.create_file_writer(FLAGS.model_dir)
        with summary_writer.as_default(), \
                summary.always_record_summaries():
            for metric_name, metric_op in metric_ops.items():
                summary.scalar(metric_name, metric_op[1])

        # Reset metrics occasionally so that they are mean of recent batches.
        reset_op = tf.variables_initializer(tf.local_variables("metrics"))
        cond_reset_op = tf.cond(
            tf.equal(tf.mod(tf.reduce_min(step),
                            FLAGS.summary_steps), tf.to_int64(1)),
            lambda: reset_op,
            lambda: tf.no_op())

        return summary.all_summary_ops() + [cond_reset_op]

    metric_args = [
        policy_output,
        value_output,
        labels['pi_tensor'],
        tf.reshape(policy_cost, [1]),
        tf.reshape(value_cost, [1]),
        tf.reshape(l2_cost, [1]),
        tf.reshape(combined_cost, [1]),
        tf.reshape(global_step, [1]),
    ]

    predictions = {
        'policy_output': policy_output,
        'value_output': value_output,
    }

    eval_metrics_only_fn = functools.partial(
        eval_metrics_host_call_fn, est_mode=tf.estimator.ModeKeys.EVAL)
    host_call_fn = functools.partial(
        eval_metrics_host_call_fn, est_mode=tf.estimator.ModeKeys.TRAIN)

    tpu_estimator_spec = tpu_estimator.TPUEstimatorSpec(
        mode=mode,
        predictions=predictions,
        loss=combined_cost,
        train_op=train_op,
        eval_metrics=(eval_metrics_only_fn, metric_args),
        host_call=(host_call_fn, metric_args)
    )
    if FLAGS.use_tpu:
        return tpu_estimator_spec
    else:
        return tpu_estimator_spec.as_estimator_spec()


def model_inference_fn(features, training):
    """Builds just the inference part of the model graph.

    Args:
        features: input features tensor.
        training: True if the model is training.

    Returns:
        (policy_output, value_output, logits) tuple of tensors.
    """

    my_batchn = functools.partial(
        tf.layers.batch_normalization,
        axis=-1,
        momentum=.95,
        epsilon=1e-5,
        center=True,
        scale=True,
        fused=True,
        training=training)

    my_conv2d = functools.partial(
        tf.layers.conv2d,
        filters=FLAGS.conv_width,
        kernel_size=3,
        padding="same",
        data_format="channels_last",
        use_bias=True) # Toggled to true for local_5_64_test True)

    def my_res_layer(inputs):
        int_layer1 = my_batchn(my_conv2d(inputs))
        initial_output = tf.nn.relu(int_layer1)
        int_layer2 = my_batchn(my_conv2d(initial_output))
        output = tf.nn.relu(inputs + int_layer2)
        return output

    initial_output = tf.nn.relu(my_batchn(my_conv2d(features)))

    # the shared stack
    shared_output = initial_output
    for _ in range(FLAGS.trunk_layers):
        shared_output = my_res_layer(shared_output)

    # policy head
    policy_conv = my_conv2d(shared_output, filters=2, kernel_size=1)
    policy_conv = tf.nn.relu(my_batchn(policy_conv, center=False, scale=False))
    logits = tf.layers.dense(
        tf.reshape(policy_conv, [-1, 2 * go.N * go.N]),
        go.N * go.N + 1)

    policy_output = tf.nn.softmax(logits, name='policy_output')

    # value head
    value_conv = my_conv2d(shared_output, filters=1, kernel_size=1)
    value_conv = tf.nn.relu(my_batchn(value_conv, center=False, scale=False))

    value_fc_hidden = tf.nn.relu(tf.layers.dense(
        tf.reshape(value_conv, [-1, go.N * go.N]),
        FLAGS.fc_width))
    value_output = tf.nn.tanh(
        tf.reshape(tf.layers.dense(value_fc_hidden, 1), [-1]),
        name='value_output')

    return policy_output, value_output, logits


def get_estimator(working_dir):
    if FLAGS.use_tpu:
        return get_tpu_estimator(working_dir)

    run_config = tf.estimator.RunConfig(
        save_summary_steps=FLAGS.summary_steps,
        keep_checkpoint_max=FLAGS.keep_checkpoint_max)
    return tf.estimator.Estimator(
        model_fn,
        model_dir=working_dir,
        config=run_config)


def get_tpu_estimator(working_dir):
    tpu_cluster_resolver = tf.contrib.cluster_resolver.TPUClusterResolver(
        FLAGS.tpu_name, zone=None, project=None)
    tpu_grpc_url = tpu_cluster_resolver.get_master()

    run_config = tpu_config.RunConfig(
        master=tpu_grpc_url,
        evaluation_master=tpu_grpc_url,
        model_dir=working_dir,
        save_checkpoints_steps=max(1000, FLAGS.iterations_per_loop),
        save_summary_steps=FLAGS.summary_steps,
        keep_checkpoint_max=FLAGS.keep_checkpoint_max,
        session_config=tf.ConfigProto(
            allow_soft_placement=True, log_device_placement=True),
        tpu_config=tpu_config.TPUConfig(
            iterations_per_loop=FLAGS.iterations_per_loop,
            num_shards=FLAGS.num_tpu_cores,
            per_host_input_for_training=tpu_config.InputPipelineConfig.PER_HOST_V2))

    return tpu_estimator.TPUEstimator(
        use_tpu=FLAGS.use_tpu,
        model_fn=model_fn,
        config=run_config,
        train_batch_size=FLAGS.train_batch_size * FLAGS.num_tpu_cores,
        eval_batch_size=FLAGS.train_batch_size * FLAGS.num_tpu_cores)


def bootstrap(working_dir):
    """Initialize a tf.Estimator run with random initial weights.

    Args:
        working_dir: The directory where tf.estimator will drop logs,
            checkpoints, and so on
    """
    # a bit hacky - forge an initial checkpoint with the name that subsequent
    # Estimator runs will expect to find.
    #
    # Estimator will do this automatically when you call train(), but calling
    # train() requires data, and I didn't feel like creating training data in
    # order to run the full train pipeline for 1 step.
    estimator_initial_checkpoint_name = 'model.ckpt-1'
    save_file = os.path.join(working_dir, estimator_initial_checkpoint_name)
    sess = tf.Session(graph=tf.Graph())
    with sess.graph.as_default():
        features, labels = get_inference_input()
        model_fn(features, labels, tf.estimator.ModeKeys.PREDICT)
        sess.run(tf.global_variables_initializer())
        tf.train.Saver().save(sess, save_file)


def export_model(working_dir, model_path):
    """Take the latest checkpoint and export it to model_path for selfplay.

    Assumes that all relevant model files are prefixed by the same name.
    (For example, foo.index, foo.meta and foo.data-00000-of-00001).

    Args:
        working_dir: The directory where tf.estimator keeps its checkpoints
        model_path: The path (can be a gs:// path) to export model to
    """
    estimator = tf.estimator.Estimator(model_fn, model_dir=working_dir)
    latest_checkpoint = estimator.latest_checkpoint()
    all_checkpoint_files = tf.gfile.Glob(latest_checkpoint + '*')
    for filename in all_checkpoint_files:
        suffix = filename.partition(latest_checkpoint)[2]
        destination_path = model_path + suffix
        print("Copying {} to {}".format(filename, destination_path))
        tf.gfile.Copy(filename, destination_path)


def train(
        *tf_records: "Records to train on",
        steps: "Number of steps to train. If not set iterates over "
               "tf_records and sets steps to examples / batch_size"=-1):
    tf.logging.set_verbosity(tf.logging.INFO)
    estimator = get_estimator(FLAGS.model_dir)

    effective_batch_size = FLAGS.train_batch_size
    if FLAGS.use_tpu:
        effective_batch_size *= FLAGS.num_tpu_cores

    if steps == -1:
        def count_examples(tf_record):
            opts = preprocessing.TF_RECORD_CONFIG
            return sum(1 for _ in tqdm(
                tf.python_io.tf_record_iterator(tf_record, opts),
                desc=tf_record))

        total_examples = sum(map(count_examples, tf_records))
        steps = total_examples // effective_batch_size

    if FLAGS.use_tpu:
        def input_fn(params):
            return preprocessing.get_tpu_input_tensors(
                params['batch_size'],
                tf_records,
                random_rotation=True)
        # TODO: get hooks working again with TPUestimator.
        hooks = []
    else:
        def input_fn():
            return preprocessing.get_input_tensors(
                FLAGS.train_batch_size,
                tf_records,
                filter_amount=1.0,
                shuffle_buffer_size=FLAGS.shuffle_buffer_size,
                random_rotation=True)

        hooks = [UpdateRatioSessionHook(FLAGS.model_dir),
                 EchoStepCounterHook(output_dir=FLAGS.model_dir)]

    print("Training, steps = {} x{} = {} examples".format(
        steps, effective_batch_size, steps * effective_batch_size))
    estimator.train(input_fn, steps=steps, hooks=hooks)


def validate(tf_records, validate_name=None):
    validate_name = validate_name or "selfplay"

    if FLAGS.use_tpu:
        def input_fn(params):
            return preprocessing.get_tpu_input_tensors(
                params['batch_size'],
                tf_records, filter_amount=0.05)
    else:
        def input_fn():
            return preprocessing.get_input_tensors(
                FLAGS.train_batch_size, tf_records, filter_amount=0.05,
                shuffle_buffer_size=20000)

    estimator = get_estimator(FLAGS.model_dir)
    estimator.evaluate(input_fn, steps=50, name=validate_name)


def compute_update_ratio(weight_tensors, before_weights, after_weights):
    """Compute the ratio of gradient norm to weight norm."""
    deltas = [after - before for after,
              before in zip(after_weights, before_weights)]
    delta_norms = [np.linalg.norm(d.ravel()) for d in deltas]
    weight_norms = [np.linalg.norm(w.ravel()) for w in before_weights]
    ratios = [d / w for d, w in zip(delta_norms, weight_norms)]
    all_summaries = [
        tf.Summary.Value(tag='update_ratios/' +
                         tensor.name, simple_value=ratio)
        for tensor, ratio in zip(weight_tensors, ratios)]
    return tf.Summary(value=all_summaries)


class EchoStepCounterHook(tf.train.StepCounterHook):
    def _log_and_record(self, elapsed_steps, elapsed_time, global_step):
        s_per_sec = elapsed_steps / elapsed_time
        print("{}: {:.3f} steps per second".format(global_step, s_per_sec))
        super()._log_and_record(elapsed_steps, elapsed_time, global_step)


class UpdateRatioSessionHook(tf.train.SessionRunHook):
    def __init__(self, working_dir, every_n_steps=1000):
        self.working_dir = working_dir
        self.every_n_steps = every_n_steps
        self.before_weights = None

    def begin(self):
        # These calls only works because the SessionRunHook api guarantees this
        # will get called within a graph context containing our model graph.

        self.summary_writer = SummaryWriterCache.get(self.working_dir)
        self.weight_tensors = tf.trainable_variables()
        self.global_step = tf.train.get_or_create_global_step()

    def before_run(self, run_context):
        global_step = run_context.session.run(self.global_step)
        if global_step % self.every_n_steps == 0:
            self.before_weights = run_context.session.run(self.weight_tensors)

    def after_run(self, run_context, run_values):
        global_step = run_context.session.run(self.global_step)
        if self.before_weights is not None:
            after_weights = run_context.session.run(self.weight_tensors)
            weight_update_summaries = compute_update_ratio(
                self.weight_tensors, self.before_weights, after_weights)
            self.summary_writer.add_summary(
                weight_update_summaries, global_step)
            self.before_weights = None


parser = argparse.ArgumentParser()
argh.add_commands(parser, [train, export_model, validate])

if __name__ == '__main__':
    # Let absl.flags parse known flags from argv, then pass the remaining flags
    # into argh for dispatching.
    remaining_argv = flags.FLAGS(sys.argv, known_only=True)
    argh.dispatch(parser, argv=remaining_argv[1:])<|MERGE_RESOLUTION|>--- conflicted
+++ resolved
@@ -164,32 +164,6 @@
         without redifining the entire graph."""
         tf.train.Saver().restore(self.sess, save_file)
 
-<<<<<<< HEAD
-    def run(self, position): #, use_random_symmetry=True):
-        probs, values = self.run_many([position],
-                                      use_random_symmetry=False)
-        return probs[0], values[0]
-
-    def run_many(self, positions): #, use_random_symmetry=True):
-        processed = list(map(features_lib.extract_features, positions))
-        #if use_random_symmetry:
-        #    syms_used, processed = symmetries.randomize_symmetries_feat(
-        #        processed)
-        outputs = self.sess.run(self.inference_output,
-                                feed_dict={self.inference_input: processed})
-        probabilities, value = outputs['policy_output'], outputs['value_output']
-        #if use_random_symmetry:
-        #    probabilities = symmetries.invert_symmetries_pi(
-        #        syms_used, probabilities)
-        #print ("run {:.6f}\t{:.7f}".format((value[0] + 1) / 2, value[0]))
-        #for i, p in enumerate(probabilities[0]):
-        #    print("{:4.0f} ".format(10000 * p), end="")
-        #    if i % 19 == 18:
-        #        print()
-        #print ()
-        #print ("sum:", sum(probabilities[0]))
-        #print ()
-=======
     def run(self, position):
         probs, values = self.run_many([position])
         return probs[0], values[0]
@@ -205,7 +179,6 @@
         if FLAGS.use_random_symmetry:
             probabilities = symmetries.invert_symmetries_pi(
                 syms_used, probabilities)
->>>>>>> 8103062f
         return probabilities, value
 
 
