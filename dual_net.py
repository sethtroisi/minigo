--- conflicted
+++ resolved
@@ -35,13 +35,8 @@
 # Per AGZ, 2048 minibatch * 1k = 2M positions/generation
 EXAMPLES_PER_GENERATION = 100000
 
-<<<<<<< HEAD
-# How many positions can fit on a graphics card. 256 for 9s, 16 or 32 for 19s.
+# How many positions can fit on the trainer; 256 for 19s on a p100
 TRAIN_BATCH_SIZE = 32
-=======
-# How many positions can fit on the trainer; 256 for 19s on a p100
-TRAIN_BATCH_SIZE = 256
->>>>>>> 0dc1b2c8
 
 
 class DualNetwork():
@@ -311,27 +306,19 @@
 
 def train(working_dir, tf_records, generation_num, steps=None, **hparams):
     assert generation_num > 0, "Model 0 is random weights"
-    estimator = get_estimator(working_dir, **hparams) 
-
-    def input_fn():
-        return preprocessing.get_input_tensors(TRAIN_BATCH_SIZE, tf_records)
-
-
-<<<<<<< HEAD
-    print ("Training, max_steps = {}".format(max_steps))
+    estimator = get_estimator(working_dir, **hparams)
 
     def input_fn(): return preprocessing.get_input_tensors(
         TRAIN_BATCH_SIZE, tf_records, filter_amount=1.0)
-    step_counter_hook = EchoStepCounterHook(output_dir=working_dir)
-    estimator.train(input_fn, hooks=[step_counter_hook], max_steps=max_steps)
-=======
+
     update_ratio_hook = UpdateRatioSessionHook(working_dir)
     step_counter_hook = EchoStepCounterHook(output_dir=working_dir)
-    if steps is None:
-        steps = EXAMPLES_PER_GENERATION // TRAIN_BATCH_SIZE
+
+    max_steps = generation_num * EXAMPLES_PER_GENERATION // TRAIN_BATCH_SIZE
+    print ("Training, max_steps = {}".format(max_steps))
+
     estimator.train(input_fn, hooks=[
-                        update_ratio_hook, step_counter_hook], steps=steps)
->>>>>>> 0dc1b2c8
+                        update_ratio_hook, step_counter_hook], max_steps=max_steps)
 
 
 def validate(working_dir, tf_records, checkpoint_name=None, **hparams):
