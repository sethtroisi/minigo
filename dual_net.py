# Copyright 2018 Google LLC
#
# Licensed under the Apache License, Version 2.0 (the "License");
# you may not use this file except in compliance with the License.
# You may obtain a copy of the License at
#
#      http://www.apache.org/licenses/LICENSE-2.0
#
# Unless required by applicable law or agreed to in writing, software
# distributed under the License is distributed on an "AS IS" BASIS,
# WITHOUT WARRANTIES OR CONDITIONS OF ANY KIND, either express or implied.
# See the License for the specific language governing permissions and
# limitations under the License.

"""
The policy and value networks share a majority of their architecture.
This helps the intermediate layers extract concepts that are relevant to both
move prediction and score estimation.
"""

from absl import flags
import functools
import math
import os.path

import numpy as np
import tensorflow as tf
from tensorflow.python.training.summary_io import SummaryWriterCache

import features as features_lib
import go
import preprocessing
import symmetries

flags.DEFINE_integer('train_batch_size', 256,
                     'Batch size to use for train/eval evaluation')

flags.DEFINE_integer('conv_width', 128 if go.N == 19 else 32,
                     'The width of each conv layer in the shared trunk')

flags.DEFINE_integer('fc_width', 256 if go.N == 19 else 64,
                     'The width of the fully connected layer in value head.')

flags.DEFINE_integer('trunk_layers', go.N,
                     'The number of resnet layers in the shared trunk')

flags.DEFINE_float('l2_strength', 1e-4,
                   'The L2 regularization parameter applied to weights.')

flags.DEFINE_float('sgd_momentum', 0.9,
                   'Momentum parameter for learning rate.')

flags.DEFINE_float('value_head_loss_scalar', 100,
                   'Multiple (1/scalar) for value head loss.')

# See www.moderndescartes.com/essays/shuffle_viz for discussion on sizing
flags.DEFINE_integer('shuffle_buffer_size', 20000,
                     'Size of buffer used to shuffle train examples')

FLAGS = flags.FLAGS


# TODO: Clean up dual_net.EXAMPLES_PER_GENERATION, main.EXAMPLES_PER_RECORD/main.WINDOW_SIZE
# How many positions to look at per generation.
# Per AGZ, 2048 minibatch * 1k = 2M positions/generation
EXAMPLES_PER_GENERATION = 100000


class DualNetwork():
    def __init__(self, save_file):
        self.save_file = save_file
        self.inference_input = None
        self.inference_output = None
        config = tf.ConfigProto()
        config.gpu_options.allow_growth = True
        self.sess = tf.Session(graph=tf.Graph(), config=config)
        self.initialize_graph()

    def initialize_graph(self):
        with self.sess.graph.as_default():
            features, labels = get_inference_input()
            estimator_spec = model_fn(features, labels,
                                      tf.estimator.ModeKeys.PREDICT)
            self.inference_input = features
            self.inference_output = estimator_spec.predictions
            if self.save_file is not None:
                self.initialize_weights(self.save_file)
            else:
                self.sess.run(tf.global_variables_initializer())

    def initialize_weights(self, save_file):
        """Initialize the weights from the given save_file.
        Assumes that the graph has been constructed, and the
        save_file contains weights that match the graph. Used
        to set the weights to a different version of the player
        without redifining the entire graph."""
        tf.train.Saver().restore(self.sess, save_file)

    def run(self, position, use_random_symmetry=True):
        probs, values = self.run_many([position],
                                      use_random_symmetry=use_random_symmetry)
        return probs[0], values[0]

    def run_many(self, positions, use_random_symmetry=True):
        processed = list(map(features_lib.extract_features, positions))
        if use_random_symmetry:
            syms_used, processed = symmetries.randomize_symmetries_feat(
                processed)
        outputs = self.sess.run(self.inference_output,
                                feed_dict={self.inference_input: processed})
        probabilities, value = outputs['policy_output'], outputs['value_output']
        if use_random_symmetry:
            probabilities = symmetries.invert_symmetries_pi(
                syms_used, probabilities)
        return probabilities, value


def get_inference_input():
    """Set up placeholders for input features/labels.

    Returns the feature, output tensors that get passed into model_fn."""
    return (tf.placeholder(tf.float32,
                           [None, go.N, go.N, features_lib.NEW_FEATURES_PLANES],
                           name='pos_tensor'),
            {'pi_tensor': tf.placeholder(tf.float32, [None, go.N * go.N + 1]),
             'value_tensor': tf.placeholder(tf.float32, [None])})


def model_fn(features, labels, mode):
    '''
    Args:
        features: tensor with shape
            [BATCH_SIZE, go.N, go.N, features_lib.NEW_FEATURES_PLANES]
        labels: dict from string to tensor with shape
            'pi_tensor': [BATCH_SIZE, go.N * go.N + 1]
            'value_tensor': [BATCH_SIZE]
        mode: a tf.estimator.ModeKeys (batchnorm params update for TRAIN only)
    Returns: tf.estimator.EstimatorSpec with props
        mode: same as mode arg
        predictions: dict of tensors
            'policy': [BATCH_SIZE, go.N * go.N + 1]
            'value': [BATCH_SIZE]
        loss: a single value tensor
        train_op: train op
        eval_metric_ops
    return dict of tensors
        logits: [BATCH_SIZE, go.N * go.N + 1]
    '''
    my_batchn = functools.partial(
        tf.layers.batch_normalization,
        momentum=.997, epsilon=1e-5, fused=True, center=True, scale=True,
        training=(mode == tf.estimator.ModeKeys.TRAIN))

    my_conv2d = functools.partial(
        tf.layers.conv2d,
        filters=FLAGS.conv_width, kernel_size=[3, 3], padding="same")

    def my_res_layer(inputs):
        int_layer1 = my_batchn(my_conv2d(inputs))
        initial_output = tf.nn.relu(int_layer1)
        int_layer2 = my_batchn(my_conv2d(initial_output))
        output = tf.nn.relu(inputs + int_layer2)
        return output

    initial_output = tf.nn.relu(my_batchn(my_conv2d(features)))

    # the shared stack
    shared_output = initial_output
    for _ in range(FLAGS.trunk_layers):
        shared_output = my_res_layer(shared_output)

    # policy head
    policy_conv = tf.nn.relu(my_batchn(
        my_conv2d(shared_output, filters=2, kernel_size=[1, 1]),
        center=False, scale=False))
    logits = tf.layers.dense(
        tf.reshape(policy_conv, [-1, go.N * go.N * 2]),
        go.N * go.N + 1)

    policy_output = tf.nn.softmax(logits, name='policy_output')

    # value head
    value_conv = tf.nn.relu(my_batchn(
        my_conv2d(shared_output, filters=1, kernel_size=[1, 1]),
        center=False, scale=False))
    value_fc_hidden = tf.nn.relu(tf.layers.dense(
        tf.reshape(value_conv, [-1, go.N * go.N]),
        FLAGS.fc_width))
    value_output = tf.nn.tanh(
        tf.reshape(tf.layers.dense(value_fc_hidden, 1), [-1]),
        name='value_output')

    # train ops
    global_step = tf.train.get_or_create_global_step()
    policy_cost = tf.reduce_mean(
        tf.nn.softmax_cross_entropy_with_logits_v2(
            logits=logits, labels=tf.stop_gradient(labels['pi_tensor'])))
    value_cost = tf.reduce_mean(
        tf.square(value_output - labels['value_tensor']))
    l2_cost = FLAGS.l2_strength * tf.add_n([
        tf.nn.l2_loss(v)
        for v in tf.trainable_variables() if not 'bias' in v.name])
    combined_cost = policy_cost + (1.0 / FLAGS.value_head_loss_scalar * value_cost) + l2_cost
    policy_entropy = -tf.reduce_mean(tf.reduce_sum(
        policy_output * tf.log(policy_output), axis=1))
    boundaries = [40 * int(1e6), 80 * int(1e6)]
    values = [1e-3, 1e-4, 1e-5]
    learning_rate = tf.train.piecewise_constant(
        global_step, boundaries, values)
    update_ops = tf.get_collection(tf.GraphKeys.UPDATE_OPS)
    with tf.control_dependencies(update_ops):
        train_op = tf.train.MomentumOptimizer(
            learning_rate, FLAGS.sgd_momentum).minimize(
                combined_cost, global_step=global_step)

<<<<<<< HEAD

    policy_label = tf.argmax(labels['pi_tensor'], 1)
    policy_top1 = tf.argmax(policy_output, 1)
    policy_top3 = tf.to_int64(tf.nn.top_k(policy_output, 3).indices)

    top3_match = tf.to_float(tf.reduce_any(tf.equal(tf.expand_dims(policy_label, [1]), policy_top3), 1))

    metric_ops = {
        'accuracy_top_1': tf.metrics.accuracy(labels=policy_label, predictions=policy_top1),
        'accuracy_top_3': tf.metrics.mean(top3_match),
        'policy_prop_of_move': tf.metrics.mean(tf.reduce_sum(labels['pi_tensor'] * policy_output, 1)),
        'value_confidence': tf.metrics.mean(tf.abs(value_output)),

=======
    policy_target_top_1 = tf.argmax(labels['pi_tensor'], axis=1)
    policy_output_top_1 = tf.argmax(policy_output, axis=1)

    policy_output_in_top3 = tf.to_float32(
        tf.nn.in_top_k(policy_output, policy_top_1, k=3))

    policy_top_1_confidence = tf.reduce_max(policy_output, axis=1)
    policy_target_top_1_confidence = tf.boolean_mask(
        tf.one_hot(policy_target_top_1, tf.shape(policy_output)[1]),
        policy_output)

    metric_ops = {
>>>>>>> 63c31920
        'policy_cost': tf.metrics.mean(policy_cost),
        'value_cost': tf.metrics.mean(value_cost),
        'l2_cost': tf.metrics.mean(l2_cost),
        'policy_entropy': tf.metrics.mean(policy_entropy),
        'combined_cost': tf.metrics.mean(combined_cost),

        'policy_accuracy_top_1': tf.metrics.accuracy(
            labels=policy_target_top_1, predictions=policy_output_top_1)
        'policy_accuracy_top_3': tf.metrics.mean(policy_output_in_top3),
        'policy_top_1_confidence': tf.metrics.mean(policy_top_1_confidence),
        'policy_target_top_1_confidence': tf.metrics.mean(
            policy_target_top_1_confidence),
        'value_confidence': tf.metrics.mean(tf.abs(value_output)),
    }

    # Create summary ops so that they show up in SUMMARIES collection
    # That way, they get logged automatically during training
    for metric_name, metric_op in metric_ops.items():
        tf.summary.scalar(metric_name, metric_op[1])

    return tf.estimator.EstimatorSpec(
        mode=mode,
        predictions={
            'policy_output': policy_output,
            'value_output': value_output,
        },
        loss=combined_cost,
        train_op=train_op,
        eval_metric_ops=metric_ops,
    )


def get_estimator(working_dir):
    return tf.estimator.Estimator(model_fn, model_dir=working_dir)


def bootstrap(working_dir):
    """Initialize a tf.Estimator run with random initial weights.

    Args:
        working_dir: The directory where tf.estimator will drop logs,
            checkpoints, and so on
    """
    # a bit hacky - forge an initial checkpoint with the name that subsequent
    # Estimator runs will expect to find.
    #
    # Estimator will do this automatically when you call train(), but calling
    # train() requires data, and I didn't feel like creating training data in
    # order to run the full train pipeline for 1 step.
    estimator_initial_checkpoint_name = 'model.ckpt-1'
    save_file = os.path.join(working_dir, estimator_initial_checkpoint_name)
    sess = tf.Session(graph=tf.Graph())
    with sess.graph.as_default():
        features, labels = get_inference_input()
        model_fn(features, labels, tf.estimator.ModeKeys.PREDICT)
        sess.run(tf.global_variables_initializer())
        tf.train.Saver().save(sess, save_file)


def export_model(working_dir, model_path):
    """Take the latest checkpoint and export it to model_path for selfplay.

    Assumes that all relevant model files are prefixed by the same name.
    (For example, foo.index, foo.meta and foo.data-00000-of-00001).

    Args:
        working_dir: The directory where tf.estimator keeps its checkpoints
        model_path: The path (can be a gs:// path) to export model to
    """
    estimator = tf.estimator.Estimator(model_fn, model_dir=working_dir)
    latest_checkpoint = estimator.latest_checkpoint()
    all_checkpoint_files = tf.gfile.Glob(latest_checkpoint + '*')
    for filename in all_checkpoint_files:
        suffix = filename.partition(latest_checkpoint)[2]
        destination_path = model_path + suffix
        print("Copying {} to {}".format(filename, destination_path))
        tf.gfile.Copy(filename, destination_path)


def train(working_dir, tf_records, steps=None):
    estimator = get_estimator(working_dir)

    def input_fn():
        return preprocessing.get_input_tensors(
            FLAGS.train_batch_size, tf_records, filter_amount=1.0,
            shuffle_buffer_size=FLAGS.shuffle_buffer_size)

    update_ratio_hook = UpdateRatioSessionHook(working_dir)
    step_counter_hook = EchoStepCounterHook(output_dir=working_dir)

    if steps is None:
        steps = EXAMPLES_PER_GENERATION // FLAGS.train_batch_size
    print ("Training, steps = {}".format(steps))
    estimator.train(input_fn, hooks=[
        update_ratio_hook, step_counter_hook], steps=steps)


def validate(working_dir, tf_records, checkpoint_name=None, validate_name=None):
    estimator = get_estimator(working_dir)
    validate_name = validate_name or "selfplay"
    checkpoint_name = checkpoint_name or estimator.latest_checkpoint()

    step_counter_hook = EchoStepCounterHook(output_dir=working_dir)
    def input_fn():
        return preprocessing.get_input_tensors(
<<<<<<< HEAD
            FLAGS.train_batch_size, tf_records, filter_amount=1.0,
            shuffle_buffer_size=20000)

    estimator.evaluate(input_fn, hooks=[step_counter_hook], steps=500, name=validate_name)
=======
            FLAGS.train_batch_size, tf_records, filter_amount=0.05,
            shuffle_buffer_size=20000)

    estimator.evaluate(input_fn, steps=500, name=validate_name)
>>>>>>> 63c31920


def compute_update_ratio(weight_tensors, before_weights, after_weights):
    """Compute the ratio of gradient norm to weight norm."""
    deltas = [after - before for after,
              before in zip(after_weights, before_weights)]
    delta_norms = [np.linalg.norm(d.ravel()) for d in deltas]
    weight_norms = [np.linalg.norm(w.ravel()) for w in before_weights]
    ratios = [d / w for d, w in zip(delta_norms, weight_norms)]
    all_summaries = [
        tf.Summary.Value(tag='update_ratios/' +
                         tensor.name, simple_value=ratio)
        for tensor, ratio in zip(weight_tensors, ratios)]
    return tf.Summary(value=all_summaries)


class EchoStepCounterHook(tf.train.StepCounterHook):
    def _log_and_record(self, elapsed_steps, elapsed_time, global_step):
        s_per_sec = elapsed_steps / elapsed_time
        print("{}: {:.3f} steps per second".format(global_step, s_per_sec))
        super()._log_and_record(elapsed_steps, elapsed_time, global_step)


class UpdateRatioSessionHook(tf.train.SessionRunHook):
    def __init__(self, working_dir, every_n_steps=1000):
        self.working_dir = working_dir
        self.every_n_steps = every_n_steps
        self.before_weights = None

    def begin(self):
        # These calls only works because the SessionRunHook api guarantees this
        # will get called within a graph context containing our model graph.

        self.summary_writer = SummaryWriterCache.get(self.working_dir)
        self.weight_tensors = tf.trainable_variables()
        self.global_step = tf.train.get_or_create_global_step()

    def before_run(self, run_context):
        global_step = run_context.session.run(self.global_step)
        if global_step % self.every_n_steps == 0:
            self.before_weights = run_context.session.run(self.weight_tensors)

    def after_run(self, run_context, run_values):
        global_step = run_context.session.run(self.global_step)
        if self.before_weights is not None:
            after_weights = run_context.session.run(self.weight_tensors)
            weight_update_summaries = compute_update_ratio(
                self.weight_tensors, self.before_weights, after_weights)
            self.summary_writer.add_summary(
                weight_update_summaries, global_step)
            self.before_weights = None<|MERGE_RESOLUTION|>--- conflicted
+++ resolved
@@ -213,34 +213,18 @@
             learning_rate, FLAGS.sgd_momentum).minimize(
                 combined_cost, global_step=global_step)
 
-<<<<<<< HEAD
-
-    policy_label = tf.argmax(labels['pi_tensor'], 1)
-    policy_top1 = tf.argmax(policy_output, 1)
-    policy_top3 = tf.to_int64(tf.nn.top_k(policy_output, 3).indices)
-
-    top3_match = tf.to_float(tf.reduce_any(tf.equal(tf.expand_dims(policy_label, [1]), policy_top3), 1))
-
-    metric_ops = {
-        'accuracy_top_1': tf.metrics.accuracy(labels=policy_label, predictions=policy_top1),
-        'accuracy_top_3': tf.metrics.mean(top3_match),
-        'policy_prop_of_move': tf.metrics.mean(tf.reduce_sum(labels['pi_tensor'] * policy_output, 1)),
-        'value_confidence': tf.metrics.mean(tf.abs(value_output)),
-
-=======
     policy_target_top_1 = tf.argmax(labels['pi_tensor'], axis=1)
     policy_output_top_1 = tf.argmax(policy_output, axis=1)
 
-    policy_output_in_top3 = tf.to_float32(
-        tf.nn.in_top_k(policy_output, policy_top_1, k=3))
+    policy_output_in_top3 = tf.to_float(
+        tf.nn.in_top_k(policy_output, policy_target_top_1, k=3))
 
     policy_top_1_confidence = tf.reduce_max(policy_output, axis=1)
     policy_target_top_1_confidence = tf.boolean_mask(
-        tf.one_hot(policy_target_top_1, tf.shape(policy_output)[1]),
-        policy_output)
+        policy_output,
+        tf.one_hot(policy_target_top_1, tf.shape(policy_output)[1]))
 
     metric_ops = {
->>>>>>> 63c31920
         'policy_cost': tf.metrics.mean(policy_cost),
         'value_cost': tf.metrics.mean(value_cost),
         'l2_cost': tf.metrics.mean(l2_cost),
@@ -248,7 +232,7 @@
         'combined_cost': tf.metrics.mean(combined_cost),
 
         'policy_accuracy_top_1': tf.metrics.accuracy(
-            labels=policy_target_top_1, predictions=policy_output_top_1)
+            labels=policy_target_top_1, predictions=policy_output_top_1),
         'policy_accuracy_top_3': tf.metrics.mean(policy_output_in_top3),
         'policy_top_1_confidence': tf.metrics.mean(policy_top_1_confidence),
         'policy_target_top_1_confidence': tf.metrics.mean(
@@ -274,7 +258,11 @@
 
 
 def get_estimator(working_dir):
-    return tf.estimator.Estimator(model_fn, model_dir=working_dir)
+    run_config = tf.estimator.RunConfig(save_summary_steps=500)
+    return tf.estimator.Estimator(
+        model_fn,
+        model_dir=working_dir,
+        config=run_config)
 
 
 def bootstrap(working_dir):
@@ -343,20 +331,12 @@
     validate_name = validate_name or "selfplay"
     checkpoint_name = checkpoint_name or estimator.latest_checkpoint()
 
-    step_counter_hook = EchoStepCounterHook(output_dir=working_dir)
     def input_fn():
         return preprocessing.get_input_tensors(
-<<<<<<< HEAD
-            FLAGS.train_batch_size, tf_records, filter_amount=1.0,
-            shuffle_buffer_size=20000)
-
-    estimator.evaluate(input_fn, hooks=[step_counter_hook], steps=500, name=validate_name)
-=======
             FLAGS.train_batch_size, tf_records, filter_amount=0.05,
             shuffle_buffer_size=20000)
 
     estimator.evaluate(input_fn, steps=500, name=validate_name)
->>>>>>> 63c31920
 
 
 def compute_update_ratio(weight_tensors, before_weights, after_weights):
