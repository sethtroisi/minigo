# Copyright 2018 Google LLC
#
# Licensed under the Apache License, Version 2.0 (the "License");
# you may not use this file except in compliance with the License.
# You may obtain a copy of the License at
#
#      http://www.apache.org/licenses/LICENSE-2.0
#
# Unless required by applicable law or agreed to in writing, software
# distributed under the License is distributed on an "AS IS" BASIS,
# WITHOUT WARRANTIES OR CONDITIONS OF ANY KIND, either express or implied.
# See the License for the specific language governing permissions and
# limitations under the License.

import sys
sys.path.insert(0, '.')

from absl import flags

import choix
import numpy as np
import sqlite3
import os
import re
from rl_loop import fsdb
import random
import subprocess
import math
from tqdm import tqdm
import datetime as dt


flags.DEFINE_bool('sync_ratings', False, 'Synchronize files before computing ratings.')

FLAGS = flags.FLAGS

EVAL_REGEX = "(\d*)-minigo-cc-evaluator-"
MODEL_REGEX = "(\d*)-(.*)"
PW_REGEX = "PW\[([^]]*)\]"
PB_REGEX = "PB\[([^]]*)\]"
RESULT_REGEX = "RE\[([^]]*)\]"


def maybe_insert_model(db, bucket, name, num):
    with db:
        db.execute("""insert or ignore into models(
                      model_name, model_num, bucket,
                      num_games, num_wins, black_games,
                      black_wins, white_games, white_wins) values(
                      ?, ?, ?,
                      0, 0, 0,
                      0, 0, 0)""", [name, num, bucket])

<<<<<<< HEAD
def model_id(name_or_num):
=======

def model_id_of(name_or_num):
>>>>>>> fe57d676
    db = sqlite3.connect("ratings.db")
    bucket = fsdb.models_dir()
    if not isinstance(name_or_num, str):
        name_or_num = fsdb.get_model(name_or_num)
    return rowid_for(db, bucket, name_or_num)


def model_num_for(model_id):
    try:
        db = sqlite3.connect("ratings.db")
        return db.execute("select model_num from models where id = ?",
                          (model_id,)).fetchone()[0]
    except:
        print("No model found for id: {}".format(model_id))
        raise
<<<<<<< HEAD

def model_name_for(model_id):
    try:
        db = sqlite3.connect("ratings.db")
        return db.execute("select model_name from models where id = ?",
                          (model_id,)).fetchone()[0]
    except:
        print("No model found for id: {}".format(model_id))
        raise
=======
>>>>>>> fe57d676

def rowid_for(db, bucket, name):
    try:
        return db.execute("select id from models where bucket = ? "
                          "and model_name = ?",
                          [bucket, name]).fetchone()[0]
    except:
        #print("No row found for bucket: {} name: {}".format(bucket, name))
        return None


def import_files(files, bucket=None):
    if bucket is None:
        bucket = fsdb.models_dir()

    print("Importing for bucket:", bucket)
    db = sqlite3.connect("ratings.db")
    new_games = 0
    with db:
        c = db.cursor()
        for _file in tqdm(files):
            match = re.match(EVAL_REGEX, os.path.basename(_file))
            if not match:
                print("Bad file: ", _file)
                continue
            timestamp = match.groups(1)[0]
            with open(_file) as f:
                text = f.read()
            pw = re.search(PW_REGEX, text)
            pb = re.search(PB_REGEX, text)
            result = re.search(RESULT_REGEX, text)
            if not (pw and pb and result):
                print("Fields not found: ", _file)

            pw = pw.group(1)
            pb = pb.group(1)
            result = result.group(1)

            m_num_w = re.match(MODEL_REGEX, pw).group(1)
            m_num_b = re.match(MODEL_REGEX, pb).group(1)

            try:
                # create models or ignore.
                maybe_insert_model(db, bucket, pb, m_num_b)
                maybe_insert_model(db, bucket, pw, m_num_w)

                b_id = rowid_for(db, bucket, pb)
                w_id = rowid_for(db, bucket, pw)

                # insert into games or bail
                game_id = None
                try:
                    with db:
                        c = db.cursor()
                        c.execute("""insert into games(timestamp, filename, b_id, w_id, black_won, result)
                                        values(?, ?, ?, ?, ?, ?)
                        """, [timestamp, os.path.relpath(_file), b_id, w_id, result.lower().startswith('b'), result])
                        game_id = c.lastrowid
                except sqlite3.IntegrityError:
                    # print("Duplicate game: {}".format(_file))
                    continue

                if game_id is None:
                    print("Somehow, game_id was None")

                # update wins/game counts on model, and wins table.
                c.execute("update models set num_games = num_games + 1 where id in (?, ?)", [b_id, w_id])
                if result.lower().startswith('b'):
                    c.execute("update models set black_games = black_games + 1, black_wins = black_wins + 1 where id = ?", (b_id,))
                    c.execute("update models set white_games = white_games + 1 where id = ?", (w_id,))
                    c.execute("insert into wins(game_id, model_winner, model_loser) values(?, ?, ?)",
                              [game_id, b_id, w_id])
                elif result.lower().startswith('w'):
                    c.execute("update models set black_games = black_games + 1 where id = ?", (b_id,))
                    c.execute("update models set white_games = white_games + 1, white_wins = white_wins + 1 where id = ?", (w_id,))
                    c.execute("insert into wins(game_id, model_winner, model_loser) values(?, ?, ?)",
                              [game_id, w_id, b_id])
                new_games += 1
                if new_games % 1000 == 0:
                    print("committing", new_games)
                    db.commit()
            except:
                print("Bailed!")
                db.rollback()
                raise
        print("Added {} new games to database".format(new_games))


def compute_ratings(data=None):
    """ Returns the tuples of (model_id, rating, sigma)
    N.B. that `model_id` here is NOT the model number in the run

    'data' is tuples of (winner, loser) model_ids (not model numbers)
    """
    if data is None:
        with sqlite3.connect("ratings.db") as db:
            data = db.execute("select model_winner, model_loser from wins").fetchall()
    model_ids = set([d[0] for d in data]).union(set([d[1] for d in data]))

    # Map model_ids to a contiguous range.
    ordered = sorted(model_ids)
    new_id = {}
    for i, m in enumerate(ordered):
        new_id[m] = i

    # A function to rewrite the model_ids in our pairs
    def ilsr_data(d):
        p1, p2 = d
        p1 = new_id[p1]
        p2 = new_id[p2]
        return (p1, p2)

    pairs = list(map(ilsr_data, data))
    ilsr_param = choix.ilsr_pairwise(
        len(ordered),
        pairs,
        alpha=0.0001,
        max_iter=800)

    hessian = choix.opt.PairwiseFcts(pairs, penalty=.1).hessian(ilsr_param)
    std_err = np.sqrt(np.diagonal(np.linalg.inv(hessian)))

    # Elo conversion
    elo_mult = 400 / math.log(10)

    min_rating = min(ilsr_param)
    ratings = {}

    for model_id, param, err in zip(ordered, ilsr_param, std_err):
        ratings[model_id] = (elo_mult * (param - min_rating), elo_mult * err)

    return ratings


def top_n(n=10):
    data = wins_subset(fsdb.models_dir())
    r = compute_ratings(data)
    return [(model_num_for(k), v) for v, k in
            sorted([(v, k) for k, v in r.items()])[-n:][::-1]]


def ingest_dirs(root, dirs):
    for d in dirs:
        if os.path.isdir(os.path.join(root, d)):
            fs = [os.path.join(root, d, f) for f in os.listdir(os.path.join(root, d))]
            print("Importing({}) from {}/{}".format(len(fs), root,d))
            import_files(fs)


def last_timestamp():
    db = sqlite3.connect("ratings.db")
    with db:
        ts = db.execute("select timestamp from games order by timestamp desc limit 1").fetchone()
    return ts[0] if ts else None


def suggest_pairs(top_n=10, per_n=3, ignore_before=300):
    """ Find the maximally interesting pairs of players to match up
    First, sort the ratings by uncertainty.
    Then, take the ten highest players with the highest uncertainty
    For each of them, call them `p1`
    Sort all the models by their distance from p1's rating and take the 20
    nearest rated models. ('candidate_p2s')
    Choose pairings, (p1, p2), randomly from this list.

    `top_n` will pair the top n models by uncertainty.
    `per_n` will give each of the top_n models this many opponents
    `ignore_before` is the model number to `filter` off, i.e., the early models.
    Returns a list of *model numbers*, not model ids.
    """
    db = sqlite3.connect("ratings.db")
    data = db.execute("select model_winner, model_loser from wins").fetchall()
    bucket_ids = [id[0] for id in db.execute(
        "select id from models where bucket = ?", (fsdb.models_dir(),)).fetchall()]
    bucket_ids.sort()
    data = [d for d in data if d[0] in bucket_ids and d[1] in bucket_ids]

    ratings = [(model_num_for(k),) + v for k, v in compute_ratings(data).items()]
    ratings.sort()
    ratings = ratings[ignore_before:]  # Filter off the first 100 models, which improve too fast.

    ratings.sort(key=lambda r: r[2], reverse=True)

    res = []
    for p1 in ratings[:top_n]:
        candidate_p2s = sorted(ratings, key=lambda p2_tup: abs(p1[1] - p2_tup[1]))[1:20]
        choices = random.sample(candidate_p2s, per_n)
        print("Pairing {}, sigma {:.2f} (Rating {:.2f})".format(p1[0], p1[2], p1[1]))
        for p2 in choices:
            res.append([p1[0], p2[0]])
            print("   {}, ratings delta {:.2f}".format(p2[0], abs(p1[1] - p2[1])))
    return res


def sync(root, force_all=False):
        '''
    last_ts = last_timestamp()
    if last_ts and not force_all:
        # Build a list of days from the day before our last timestamp to today
        num_days = (dt.datetime.utcnow() -
                    dt.datetime.utcfromtimestamp(last_ts) +
                    dt.timedelta(days=1)).days
        ds = [(dt.datetime.utcnow() - dt.timedelta(days=d)).strftime("%Y-%m-%d") for d in range(num_days + 1)]
        for d in ds:
            if not os.path.isdir(os.path.join(root, d)):
                os.mkdir(os.path.join(root, d))
            cmd = ["gsutil", "-m", "rsync", "-r", os.path.join(fsdb.eval_dir(), d), os.path.join(root, d)]
            print(" ".join(cmd))
            subprocess.call(cmd)
        ingest_dirs(root, ds)
    else:
        '''
        #cmd = ["gsutil", "-m", "rsync", "-r", fsdb.eval_dir(), root]
        #print(" ".join(cmd))
        #subprocess.call(cmd)
        dirs = os.listdir(root)
        ingest_dirs(root, dirs)


def wins_subset(bucket):
    with sqlite3.connect('ratings.db') as db:
        # this over counts bad andrew
        data = db.execute(
            "SELECT model_winner, model_loser FROM wins WHERE"
            "  (model_winner in (SELECT id FROM models where bucket = ?)) or "
            "  (model_loser  in (SELECT id FROM models where bucket = ?)) ",
            (bucket, bucket)).fetchall()
    return data

def main():
    if FLAGS.sync_ratings:
<<<<<<< HEAD
        sync("data/ratings_test/eval")

    models = fsdb.get_models()
    data = wins_subset(fsdb.models_dir())
    print("win subset", len(data))
    r = compute_ratings(data)
    for v, k in sorted([(v, k) for k, v in r.items()])[-20:][::-1]:
        print("Top model({}) {}: {}".format(k, model_num_for(k), v))

    db = sqlite3.connect("ratings.db")
    print("db has", db.execute("select count(*) from wins").fetchone()[0], "games")
=======
        sync(root)

    for k, v in top_n(20):
        print("Top model {}: {}".format(k, v))

    db = sqlite3.connect("ratings.db")
    print("db has", db.execute("select count(*) from wins").fetchone()[0], "games")
    models = fsdb.get_models()
>>>>>>> fe57d676
    for m in models[-10:]:
        m_id = model_id_of(m[0])
        if m_id in r:
            rat, sigma = r[m_id]
            print("{:>30}:  {:.2f} ({:.3f})".format(m[1], rat, sigma))
        else:
            print("{}, Model id not found({})".format(m[1], m_id))

    # Suggest some pairs
    random.seed(5)
    print()
    suggest_pairs(5, 2)


if __name__ == '__main__':
    remaining_argv = flags.FLAGS(sys.argv, known_only=True)
    main()<|MERGE_RESOLUTION|>--- conflicted
+++ resolved
@@ -51,12 +51,8 @@
                       0, 0, 0,
                       0, 0, 0)""", [name, num, bucket])
 
-<<<<<<< HEAD
-def model_id(name_or_num):
-=======
 
 def model_id_of(name_or_num):
->>>>>>> fe57d676
     db = sqlite3.connect("ratings.db")
     bucket = fsdb.models_dir()
     if not isinstance(name_or_num, str):
@@ -72,18 +68,6 @@
     except:
         print("No model found for id: {}".format(model_id))
         raise
-<<<<<<< HEAD
-
-def model_name_for(model_id):
-    try:
-        db = sqlite3.connect("ratings.db")
-        return db.execute("select model_name from models where id = ?",
-                          (model_id,)).fetchone()[0]
-    except:
-        print("No model found for id: {}".format(model_id))
-        raise
-=======
->>>>>>> fe57d676
 
 def rowid_for(db, bucket, name):
     try:
@@ -315,7 +299,7 @@
 
 def main():
     if FLAGS.sync_ratings:
-<<<<<<< HEAD
+        #sync(root)
         sync("data/ratings_test/eval")
 
     models = fsdb.get_models()
@@ -327,16 +311,7 @@
 
     db = sqlite3.connect("ratings.db")
     print("db has", db.execute("select count(*) from wins").fetchone()[0], "games")
-=======
-        sync(root)
-
-    for k, v in top_n(20):
-        print("Top model {}: {}".format(k, v))
-
-    db = sqlite3.connect("ratings.db")
-    print("db has", db.execute("select count(*) from wins").fetchone()[0], "games")
-    models = fsdb.get_models()
->>>>>>> fe57d676
+
     for m in models[-10:]:
         m_id = model_id_of(m[0])
         if m_id in r:
