// Copyright 2018 Google LLC
//
// Licensed under the Apache License, Version 2.0 (the "License");
// you may not use this file except in compliance with the License.
// You may obtain a copy of the License at
//
//      http://www.apache.org/licenses/LICENSE-2.0
//
// Unless required by applicable law or agreed to in writing, software
// distributed under the License is distributed on an "AS IS" BASIS,
// WITHOUT WARRANTIES OR CONDITIONS OF ANY KIND, either express or implied.
// See the License for the specific language governing permissions and
// limitations under the License.

#include "cc/mcts_node.h"

#include <array>
#include <set>

#include "cc/position.h"
#include "cc/random.h"
#include "cc/test_utils.h"
#include "gtest/gtest.h"

namespace minigo {
namespace {

static constexpr char kAlmostDoneBoard[] = R"(
    .XO.XO.OO
    X.XXOOOO.
    XXXXXOOOO
    XXXXXOOOO
    .XXXXOOO.
    XXXXXOOOO
    .XXXXOOO.
    XXXXXOOOO
    XXXXOOOOO)";

// Verifies that no matter who is to play, when we know nothing else, the priors
// should be respected, and the same move should be picked.
TEST(MctsNodeTest, ActionFlipping) {
  Random rnd(1);

  std::array<float, kNumMoves> probs;
  std::uniform_real_distribution<float> dist(0.02, 0.021);
  for (float& prob : probs) {
    prob = rnd();
  }

  MctsNode::EdgeStats black_stats, white_stats;
  MctsNode black_root(&black_stats, TestablePosition("", Color::kBlack));
  MctsNode white_root(&white_stats, TestablePosition("", Color::kWhite));

  black_root.SelectLeaf()->IncorporateResults(probs, 0, &black_root);
  white_root.SelectLeaf()->IncorporateResults(probs, 0, &white_root);
  auto* black_leaf = black_root.SelectLeaf();
  auto* white_leaf = white_root.SelectLeaf();
  EXPECT_EQ(black_leaf->move, white_leaf->move);
  EXPECT_EQ(black_root.CalculateChildActionScore(),
            white_root.CalculateChildActionScore());
}

// Verfies that SelectLeaf chooses the child with the highest action score.
TEST(MctsNodeTest, SelectLeaf) {
  std::array<float, kNumMoves> probs;
  for (float& prob : probs) {
    prob = 0.02;
  }
  Coord c = Coord::FromKgs("D9");
  probs[c] = 0.4;

  MctsNode::EdgeStats root_stats;
  auto board = TestablePosition(kAlmostDoneBoard, Color::kWhite);
  MctsNode root(&root_stats, board);

  root.SelectLeaf()->IncorporateResults(probs, 0, &root);

  EXPECT_EQ(Color::kWhite, root.position.to_play());
  auto* leaf = root.SelectLeaf();
  EXPECT_EQ(root.children[c].get(), leaf);
}

// Verifies IncorporateResults and BackupValue.
TEST(MctsNodeTest, BackupIncorporateResults) {
  std::array<float, kNumMoves> probs;
  for (float& prob : probs) {
    prob = 0.02;
  }

  MctsNode::EdgeStats root_stats;
  auto board = TestablePosition(kAlmostDoneBoard, Color::kWhite);
  MctsNode root(&root_stats, board);
  root.SelectLeaf()->IncorporateResults(probs, 0, &root);

  auto* leaf = root.SelectLeaf();
  leaf->IncorporateResults(probs, -1, &root);  // white wins!

  // Root was visited twice: first at the root, then at this child.
  EXPECT_EQ(2, root.N());
  // Root has 0 as a prior and two visits with value 0, -1.
  EXPECT_FLOAT_EQ(-1.0 / 3, root.Q());  // average of 0, 0, -1
  // Leaf should have one visit
  EXPECT_EQ(1, root.child_N(leaf->move));
  EXPECT_EQ(1, leaf->N());
  // And that leaf's value had its parent's Q (0) as a prior, so the Q
  // should now be the average of 0, -1
<<<<<<< HEAD
  EXPECT_FLOAT_EQ(leaf->Q(), -0.5);
=======
  EXPECT_FLOAT_EQ(-0.5, root.child_Q(leaf->move));
  EXPECT_FLOAT_EQ(-0.5, leaf->Q());
>>>>>>> 90d4bc80

  // We're assuming that SelectLeaf() returns a leaf like:
  //   root
  //     |
  //     leaf
  //       |
  //       leaf2
  // which happens in this test because root is W to play and leaf was a W win.
  EXPECT_EQ(Color::kWhite, root.position.to_play());
  auto* leaf2 = root.SelectLeaf();
  ASSERT_EQ(leaf, leaf2->parent);

  leaf2->IncorporateResults(probs, -0.2, &root);  // another white semi-win
  EXPECT_EQ(3, root.N());
  // average of 0, 0, -1, -0.2
  EXPECT_FLOAT_EQ(-0.3, root.Q());

  EXPECT_EQ(2, leaf->N());
  EXPECT_EQ(1, leaf2->N());
  // average of 0, -1, -0.2
<<<<<<< HEAD
  EXPECT_FLOAT_EQ(leaf->Q(), -0.4);
  // average of 0, -0.2
  EXPECT_FLOAT_EQ(leaf2->Q(), -0.1);
}

// Verifies Child_U updates from Parent Q.
TEST(MctsNodeTest, ChildUUpdatesFromParentQ) {
  std::array<float, kNumMoves> probs;
  for (float& prob : probs) {
    prob = 0.02;
  }

  MctsNode::EdgeStats root_stats;
  auto board = TestablePosition(kAlmostDoneBoard, Color::kWhite);
  MctsNode root(&root_stats, board);
  root.SelectLeaf()->IncorporateResults(probs, -0.5, &root);

  // Select two adjacent leaf nodes.
  auto* leaf1 = root.SelectLeaf();
  leaf1->AddVirtualLoss(&root);
  auto* leaf2 = root.SelectLeaf();
  leaf1->RevertVirtualLoss(&root);

  // Not the same leaf
  EXPECT_NE(leaf1, leaf2);
  EXPECT_EQ(leaf1->parent, leaf1->parent);

  // N is incremented when SelectLeaf is called to find Leaf1 and leaf2.
  EXPECT_EQ(root.N(), 3);
  EXPECT_FLOAT_EQ(root.Q(), -0.5/4);
  EXPECT_FLOAT_EQ(leaf1->Q(), 0);
  EXPECT_FLOAT_EQ(leaf2->Q(), 0);
  // Leaf1 and leaf2 have already incremented N from select_leaf.
  EXPECT_FLOAT_EQ(root.child_Q(leaf1->move), root.Q()/2);
  EXPECT_FLOAT_EQ(root.child_Q(leaf2->move), root.Q()/2);

  leaf1->IncorporateResults(probs, -1, &root);  // white wins!

  // Leaf1 and root incorporate result directly into Q
  EXPECT_FLOAT_EQ(root.Q(), -1.5 / 4);
  EXPECT_FLOAT_EQ(leaf1->Q(), -0.5);
  // Leaf2 is unchanged.
  EXPECT_FLOAT_EQ(leaf2->Q(), 0);

  // Child_Q used for action score is updated for both children.
  EXPECT_FLOAT_EQ(root.child_Q(leaf1->move), (root.Q() + leaf1->W())/2);
  EXPECT_FLOAT_EQ(root.child_Q(leaf2->move), root.Q()/2);
=======
  EXPECT_FLOAT_EQ(root.child_Q(leaf->move), leaf->Q());
  EXPECT_FLOAT_EQ(-0.4, leaf->Q());
  // average of -1, -0.2
  EXPECT_FLOAT_EQ(-0.6, leaf->child_Q(leaf2->move));
  EXPECT_FLOAT_EQ(-0.6, leaf2->Q());
>>>>>>> 90d4bc80
}

TEST(MctsNodeTest, DoNotExplorePastFinish) {
  std::array<float, kNumMoves> probs;
  for (float& prob : probs) {
    prob = 0.02;
  }

  MctsNode::EdgeStats root_stats;
  auto board = TestablePosition(kAlmostDoneBoard, Color::kWhite);
  MctsNode root(&root_stats, board);
  root.SelectLeaf()->IncorporateResults(probs, 0, &root);

  auto* first_pass = root.MaybeAddChild(Coord::kPass);
  first_pass->IncorporateResults(probs, 0, &root);
  auto* second_pass = first_pass->MaybeAddChild(Coord::kPass);
  EXPECT_DEATH(second_pass->IncorporateResults(probs, 0, &root),
               "is_game_over");
  float value = second_pass->position.CalculateScore(0) > 0 ? 1 : -1;
  second_pass->IncorporateEndGameResult(value, &root);
  auto* node_to_explore = second_pass->SelectLeaf();
  // should just stop exploring at the end position.
  EXPECT_EQ(second_pass, node_to_explore);
}

TEST(MctsNodeTest, AddChild) {
  MctsNode::EdgeStats root_stats;
  TestablePosition board("");
  MctsNode root(&root_stats, board);

  Coord c = Coord::FromKgs("B9");
  auto* child = root.MaybeAddChild(c);
  EXPECT_EQ(1, root.children.count(c));
  EXPECT_EQ(&root, child->parent);
  EXPECT_EQ(child->move, c);
}

TEST(MctsNodeTest, AddChildIdempotency) {
  MctsNode::EdgeStats root_stats;
  TestablePosition board("");
  MctsNode root(&root_stats, board);

  Coord c = Coord::FromKgs("B9");
  auto* child = root.MaybeAddChild(c);
  EXPECT_EQ(1, root.children.count(c));
  EXPECT_EQ(1, root.children.size());
  auto* child2 = root.MaybeAddChild(c);
  EXPECT_EQ(child, child2);
  EXPECT_EQ(1, root.children.count(c));
  EXPECT_EQ(1, root.children.size());
}

TEST(MctsNodeTest, NeverSelectIllegalMoves) {
  std::array<float, kNumMoves> probs;
  for (float& prob : probs) {
    prob = 0.02;
  }
  // let's say the NN were to accidentally put a high weight on an illegal move
  probs[1] = 0.99;

  MctsNode::EdgeStats root_stats;
  auto board = TestablePosition(kAlmostDoneBoard, Color::kWhite);
  MctsNode root(&root_stats, board);
  root.SelectLeaf()->IncorporateResults(probs, 0, &root);

  // and let's say the root were visited a lot of times, which pumps up the
  // action score for unvisited moves...
  root.stats->N = 100000;
  for (int i = 0; i < kNumMoves; ++i) {
    if (root.position.IsMoveLegal(i)) {
      root.edges[i].N = 10000;
    }
  }
  // this should not throw an error...
  auto* leaf = root.SelectLeaf();
  // the returned leaf should not be the illegal move
  EXPECT_NE(1, leaf->move);

  // and even after injecting noise, we should still not select an illegal move
  Random rnd(1);
  for (int i = 0; i < 10; ++i) {
    std::array<float, kNumMoves> noise;
    rnd.Uniform(0, 1, &noise);
    root.InjectNoise(noise);
    leaf = root.SelectLeaf();
    EXPECT_NE(1, leaf->move);
  }
}

TEST(MctsNodeTest, DontPickUnexpandedChild) {
  std::array<float, kNumMoves> probs;
  for (float& prob : probs) {
    prob = 0.001;
  }
  // Make one move really likely so that tree search goes down that path twice
  // even with a virtual loss.
  probs[17] = 0.99;

  MctsNode::EdgeStats root_stats;
  auto board = TestablePosition(kAlmostDoneBoard, Color::kWhite);
  MctsNode root(&root_stats, board);
  root.SelectLeaf()->IncorporateResults(probs, 0, &root);

  auto* leaf1 = root.SelectLeaf();
  EXPECT_EQ(17, leaf1->move);
  leaf1->AddVirtualLoss(&root);

  auto* leaf2 = root.SelectLeaf();
  EXPECT_EQ(leaf1, leaf2);
}

// Verifies that even when one move is hugely more likely than all the others,
// SelectLeaf will eventually start exploring other moves given enough
// iterations.
TEST(MctsNodeTest, TestSelectLeaf) {
  std::array<float, kNumMoves> probs;
  for (float& prob : probs) {
    prob = 0.001;
  }
  probs[17] = 0.99;

  MctsNode::EdgeStats root_stats;
  auto board = TestablePosition(kAlmostDoneBoard, Color::kWhite);
  MctsNode root(&root_stats, board);
  root.SelectLeaf()->IncorporateResults(probs, 0, &root);

  std::set<MctsNode*> leaves;

  auto* leaf = root.SelectLeaf();
  EXPECT_EQ(17, leaf->move);
  leaf->AddVirtualLoss(&root);
  leaves.insert(leaf);

  for (int i = 0; i < 1000; ++i) {
    leaf = root.SelectLeaf();
    leaf->AddVirtualLoss(&root);
    leaves.insert(leaf);
  }

  // We should have selected at least 2 leaves.
  EXPECT_LE(2, leaves.size());
}

TEST(MctsNodeTest, NormalizeTest) {
  // Generate probability with sum of policy less than 1
  std::array<float, kNumMoves> probs;
  for (float& prob : probs) {
    prob = 0.001;
  }
  // Five times larger to test normalization
  probs[17] = 0.005;
  probs[18] = 0;

  MctsNode::EdgeStats root_stats;
  auto board = TestablePosition("");
  MctsNode root(&root_stats, board);
  root.IncorporateResults(probs, 0, &root);

  // Adjust for the one value that is five times larger and one missing value.
  float normalized = 1.0 / (kNumMoves - 1 + 4);
  for (int i = 0; i < kNumMoves; ++i) {
    if (i == 17) {
      EXPECT_FLOAT_EQ(5 * normalized, root.child_P(i));
    } else if (i == 18) {
      EXPECT_FLOAT_EQ(0, root.child_P(i));
    } else {
      EXPECT_FLOAT_EQ(normalized, root.child_P(i));
    }
  }
}

TEST(MctsNodeTest, InjectNoiseOnlyLegalMoves) {
  // Give moves a uniform policy value.
  std::array<float, kNumMoves> probs;
  for (float& prob : probs) {
    prob = 0.02;
  }

  MctsNode::EdgeStats root_stats;
  auto board = TestablePosition(kAlmostDoneBoard, Color::kWhite);
  MctsNode root(&root_stats, board);
  root.IncorporateResults(probs, 0, &root);

  // kAlmostDoneBoard has 6 legal moves including pass.
  float uniform_policy = 1.0 / 6;

  for (int i = 0; i < kNumMoves; ++i) {
    if (root.illegal_moves[i]) {
      EXPECT_FLOAT_EQ(0, root.edges[i].P);
    } else {
      EXPECT_FLOAT_EQ(uniform_policy, root.edges[i].P);
    }
  }

  // and even after injecting noise, we should still not select an illegal move
  Random rnd(1);
  std::array<float, kNumMoves> noise;
  rnd.Uniform(0, 1, &noise);
  root.InjectNoise(noise);

  for (int i = 0; i < kNumMoves; ++i) {
    if (root.illegal_moves[i]) {
      EXPECT_FLOAT_EQ(0, root.edges[i].P);
    } else {
      EXPECT_LT(0.75 * uniform_policy, root.edges[i].P);
      EXPECT_GT(0.75 * uniform_policy + 0.25, root.edges[i].P);
    }
  }
}

}  // namespace
}  // namespace minigo<|MERGE_RESOLUTION|>--- conflicted
+++ resolved
@@ -104,12 +104,8 @@
   EXPECT_EQ(1, leaf->N());
   // And that leaf's value had its parent's Q (0) as a prior, so the Q
   // should now be the average of 0, -1
-<<<<<<< HEAD
-  EXPECT_FLOAT_EQ(leaf->Q(), -0.5);
-=======
   EXPECT_FLOAT_EQ(-0.5, root.child_Q(leaf->move));
   EXPECT_FLOAT_EQ(-0.5, leaf->Q());
->>>>>>> 90d4bc80
 
   // We're assuming that SelectLeaf() returns a leaf like:
   //   root
@@ -130,10 +126,12 @@
   EXPECT_EQ(2, leaf->N());
   EXPECT_EQ(1, leaf2->N());
   // average of 0, -1, -0.2
-<<<<<<< HEAD
-  EXPECT_FLOAT_EQ(leaf->Q(), -0.4);
+  EXPECT_FLOAT_EQ(root.child_Q(leaf->move), leaf->Q());
+  EXPECT_FLOAT_EQ(-0.4, leaf->Q());
+
   // average of 0, -0.2
-  EXPECT_FLOAT_EQ(leaf2->Q(), -0.1);
+  EXPECT_FLOAT_EQ(-0.1, leaf->child_Q(leaf2->move));
+  EXPECT_FLOAT_EQ(-0.1, leaf2->Q());
 }
 
 // Verifies Child_U updates from Parent Q.
@@ -178,13 +176,6 @@
   // Child_Q used for action score is updated for both children.
   EXPECT_FLOAT_EQ(root.child_Q(leaf1->move), (root.Q() + leaf1->W())/2);
   EXPECT_FLOAT_EQ(root.child_Q(leaf2->move), root.Q()/2);
-=======
-  EXPECT_FLOAT_EQ(root.child_Q(leaf->move), leaf->Q());
-  EXPECT_FLOAT_EQ(-0.4, leaf->Q());
-  // average of -1, -0.2
-  EXPECT_FLOAT_EQ(-0.6, leaf->child_Q(leaf2->move));
-  EXPECT_FLOAT_EQ(-0.6, leaf2->Q());
->>>>>>> 90d4bc80
 }
 
 TEST(MctsNodeTest, DoNotExplorePastFinish) {
