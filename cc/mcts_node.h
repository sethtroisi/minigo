--- conflicted
+++ resolved
@@ -68,14 +68,9 @@
            (1 + child_N(i));
   }
 
-<<<<<<< HEAD
-  // Top child index by child_n tie break with action score.
-  Coord TopChild() const;
-=======
   // Finds the best move by visit count, N. Ties are broken using the child
   // action score.
   Coord GetMostVisitedMove() const;
->>>>>>> 5b6b37ed
 
   std::string Describe() const;
   std::string MostVisitedPathString() const;
