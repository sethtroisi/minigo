# Copyright 2018 Google LLC
#
# Licensed under the Apache License, Version 2.0 (the "License");
# you may not use this file except in compliance with the License.
# You may obtain a copy of the License at
#
#      http://www.apache.org/licenses/LICENSE-2.0
#
# Unless required by applicable law or agreed to in writing, software
# distributed under the License is distributed on an "AS IS" BASIS,
# WITHOUT WARRANTIES OR CONDITIONS OF ANY KIND, either express or implied.
# See the License for the specific language governing permissions and
# limitations under the License.

import argh
import argparse
import os.path
import multiprocessing
import random
import socket
import sys
import tempfile
import time

import dual_net
import evaluation
import preprocessing
import selfplay_mcts
from gtp_wrapper import make_gtp_instance
import utils

import cloud_logging
import tensorflow as tf
from absl import flags
from tqdm import tqdm
from tensorflow import gfile

# How many positions we should aggregate per 'chunk'.
EXAMPLES_PER_RECORD = 10000

# How many positions to draw from for our training window.
# AGZ used the most recent 500k games, which, assuming 250 moves/game = 125M
WINDOW_SIZE = 125000000


def gtp(load_file: 'The path to the network model files'=None,
        cgos_mode: 'Whether to use CGOS time constraints'=False,
        kgs_mode: 'Whether to use KGS courtesy-pass'=False,
        verbose=1):
    engine = make_gtp_instance(load_file,
                               verbosity=verbose,
                               cgos_mode=cgos_mode,
                               kgs_mode=kgs_mode)
    print("GTP engine ready\n", file=sys.stderr, flush=True)
    for msg in sys.stdin:
        if not engine.handle_msg(msg.strip()):
            break


def bootstrap(
        working_dir: 'tf.estimator working directory. If not set, defaults to a random tmp dir'=None,
        model_save_path: 'Where to export the first bootstrapped generation'=None):
    if working_dir is None:
        with tempfile.TemporaryDirectory() as working_dir:
            utils.ensure_dir_exists(working_dir)
            utils.ensure_dir_exists(os.path.dirname(model_save_path))
            dual_net.bootstrap(working_dir)
            dual_net.export_model(working_dir, model_save_path)
    else:
        utils.ensure_dir_exists(working_dir)
        utils.ensure_dir_exists(os.path.dirname(model_save_path))
        dual_net.bootstrap(working_dir)
        dual_net.export_model(working_dir, model_save_path)
        freeze_graph(model_save_path)


def train_dir(
        working_dir: 'tf.estimator working directory.',
        chunk_dir: 'Directory where training chunks are.',
        model_save_path: 'Where to export the completed generation.'):
    tf_records = sorted(gfile.Glob(os.path.join(chunk_dir, '*.tfrecord.zz')))
    #tf_records = tf_records[-1 * (WINDOW_SIZE // EXAMPLES_PER_RECORD):]

    train(working_dir, tf_records, model_save_path)


def train(
        working_dir: 'tf.estimator working directory.',
        tf_records: 'list of files of tf_records to train on',
<<<<<<< HEAD
        model_save_path: 'Where to export the completed generation.',
        generation_num: 'Which generation you are training.'=0):
    print("Training on {} records : {} to {}".format(
        len(tf_records), tf_records[0], tf_records[-1]))
=======
        model_save_path: 'Where to export the completed generation.'):
    print("Training on:", tf_records[0], "to", tf_records[-1])
>>>>>>> 638bf118
    with utils.logged_timer("Training"):
        dual_net.train(working_dir, tf_records) 
    print("== Training done.  Exporting model to ", model_save_path)
    dual_net.export_model(working_dir, model_save_path)
    freeze_graph(model_save_path)


def validate(
        working_dir: 'tf.estimator working directory',
        *tf_record_dirs: 'Directories where holdout data are',
        checkpoint_name: 'Which checkpoint to evaluate (None=latest)'=None,
        validate_name: 'Name for validation set (i.e., selfplay or human)'=None):
    print ("Hi", tf_record_dirs, checkpoint_name)

    tf_records = []
    with utils.logged_timer("Building lists of holdout files"):
        for record_dir in tf_record_dirs:
            tf_records.extend(gfile.Glob(os.path.join(record_dir, '*.zz')))

    first_record = os.path.basename(tf_records[0])
    last_record = os.path.basename(tf_records[-1])
    with utils.logged_timer("Validating from {} to {}".format(first_record, last_record)):
        dual_net.validate(
            working_dir, tf_records, checkpoint_name=checkpoint_name)


def evaluate(
        black_model: 'The path to the model to play black',
        white_model: 'The path to the model to play white',
        output_dir: 'Where to write the evaluation results'='sgf/evaluate',
        games: 'the number of games to play'=16,
        verbose: 'How verbose the players should be (see selfplay)' = 1):
    utils.ensure_dir_exists(output_dir)

    with utils.logged_timer("Loading weights"):
        black_net = dual_net.DualNetwork(black_model)
        white_net = dual_net.DualNetwork(white_model)

    with utils.logged_timer("%d games" % games):
        evaluation.play_match(
            black_net, white_net, games, output_dir, verbose)


def selfplay(
        load_file: "The path to the network model files",
        output_dir: "Where to write the games"="data/selfplay",
        holdout_dir: "Where to write the games"="data/holdout",
        output_sgf: "Where to write the sgfs"="sgf/",
        verbose: '>=2 will print debug info, >=3 will print boards' = 1,
        holdout_pct: 'how many games to hold out for validation' = 0.05):
    clean_sgf = os.path.join(output_sgf, 'clean')
    full_sgf = os.path.join(output_sgf, 'full')
    utils.ensure_dir_exists(clean_sgf)
    utils.ensure_dir_exists(full_sgf)
    utils.ensure_dir_exists(output_dir)
    utils.ensure_dir_exists(holdout_dir)

    with utils.logged_timer("Loading weights from %s ... " % load_file):
        network = dual_net.DualNetwork(load_file)

    with utils.logged_timer("Playing game"):
        player = selfplay_mcts.play(network, verbose)

    output_name = '{}-{}'.format(int(time.time()), socket.gethostname())
    game_data = player.extract_data()
    with gfile.GFile(os.path.join(clean_sgf, '{}.sgf'.format(output_name)), 'w') as f:
        f.write(player.to_sgf(use_comments=False))
    with gfile.GFile(os.path.join(full_sgf, '{}.sgf'.format(output_name)), 'w') as f:
        f.write(player.to_sgf())

    tf_examples = preprocessing.make_dataset_from_selfplay(game_data)

    # Hold out 5% of games for evaluation.
    if random.random() < holdout_pct:
        fname = os.path.join(holdout_dir, "{}.tfrecord.zz".format(output_name))
    else:
        fname = os.path.join(output_dir, "{}.tfrecord.zz".format(output_name))

    preprocessing.write_tf_examples(fname, tf_examples)


<<<<<<< HEAD
def _create_tfr(data):
    try:
        preprocessing.make_dataset_from_sgf(data[0], data[1])
    except Exception as e:
        print (data[0], e)

def preprocess(
    source_dir: "where to look for games" = "sgf/",
    save_dir: 'where to look for games'='data/records',
    threads: 'How many threads to use'=1):
    assert source_dir and os.path.exists(source_dir), source_dir
    _ensure_dir_exists(save_dir)

    files = []
    for dirpath, dirnames, filenames in os.walk(source_dir):
        for filename in filenames:
            if filename.endswith('.sgf'):
                files.append((
                    os.path.join(dirpath, filename),
                    os.path.join(save_dir, "supervised_{}.tfrecord.zz".format(len(files)))
                ))

    print ("Found {} SGFs".format(len(files)))

    if threads <= 1:
        for i, data in enumerate(tqdm(files)):
            _create_tfr(data)
    else:
        with multiprocessing.Pool(threads) as p:
            list(tqdm(p.imap(_create_tfr, files), total=len(files)))


def gather(
        input_directory: 'where to look for games'='data/selfplay/',
        output_directory: 'where to put collected games'='data/training_chunks/',
        examples_per_record: 'how many tf.examples to gather in each chunk'=EXAMPLES_PER_RECORD):
    _ensure_dir_exists(output_directory)
    models = [model_dir.strip('/')
              for model_dir in sorted(gfile.ListDirectory(input_directory))[-50:]]
    with timer("Finding existing tfrecords..."):
        model_gamedata = {
            model: gfile.Glob(
                os.path.join(input_directory, model, '*.tfrecord.zz'))
            for model in models
        }
    print("Found %d models" % len(models))
    for model_name, record_files in sorted(model_gamedata.items()):
        print("    %s: %s files" % (model_name, len(record_files)))

    meta_file = os.path.join(output_directory, 'meta.txt')
    try:
        with gfile.GFile(meta_file, 'r') as f:
            already_processed = set(f.read().split())
    except tf.errors.NotFoundError:
        already_processed = set()

    num_already_processed = len(already_processed)

    for model_name, record_files in sorted(model_gamedata.items()):
        if set(record_files) <= already_processed:
            continue
        print("Gathering files for %s:" % model_name)
        for i, example_batch in enumerate(
                tqdm(preprocessing.shuffle_tf_examples(examples_per_record, record_files))):
            output_record = os.path.join(output_directory,
                                         '{}-{}.tfrecord.zz'.format(model_name, str(i)))
            preprocessing.write_tf_examples(
                output_record, example_batch, serialize=False)
        already_processed.update(record_files)

    print("Processed %s new files" %
          (len(already_processed) - num_already_processed))
    with gfile.GFile(meta_file, 'w') as f:
        f.write('\n'.join(sorted(already_processed)))


=======
>>>>>>> 638bf118
def convert(load_file, dest_file):
    from tensorflow.python.framework import meta_graph
    features, labels = dual_net.get_inference_input()
    dual_net.model_fn(features, labels, tf.estimator.ModeKeys.PREDICT,
                      dual_net.get_default_hyperparams())
    sess = tf.Session()

    # retrieve the global step as a python value
    ckpt = tf.train.load_checkpoint(load_file)
    global_step_value = ckpt.get_tensor('global_step')

    # restore all saved weights, except global_step
    meta_graph_def = meta_graph.read_meta_graph_file(
        load_file + '.meta')
    stored_var_names = set([n.name
                            for n in meta_graph_def.graph_def.node
                            if n.op == 'VariableV2'])
    stored_var_names.remove('global_step')
    var_list = [v for v in tf.global_variables()
                if v.op.name in stored_var_names]
    tf.train.Saver(var_list=var_list).restore(sess, load_file)

    # manually set the global step
    global_step_tensor = tf.train.get_or_create_global_step()
    assign_op = tf.assign(global_step_tensor, global_step_value)
    sess.run(assign_op)

    # export a new savedmodel that has the right global step type
    tf.train.Saver().save(sess, dest_file)
    sess.close()
    tf.reset_default_graph()


def freeze_graph(load_file):
    """ Loads a network and serializes just the inference parts for use by e.g. the C++ binary """
    n = dual_net.DualNetwork(load_file)
    out_graph = tf.graph_util.convert_variables_to_constants(
        n.sess, n.sess.graph.as_graph_def(), ["policy_output", "value_output"])
    with gfile.GFile(os.path.join(load_file + '.pb'), 'wb') as f:
        f.write(out_graph.SerializeToString())


parser = argparse.ArgumentParser()
<<<<<<< HEAD
argh.add_commands(parser, [gtp, bootstrap, train, freeze_graph,
                           selfplay, gather, evaluate,
                           validate, preprocess, convert])

=======
argh.add_commands(parser, [gtp, bootstrap, train, train_dir, freeze_graph,
                           selfplay, evaluate, validate, convert])
>>>>>>> 638bf118

if __name__ == '__main__':
    cloud_logging.configure()
    # Let absl.flags parse known flags from argv, then pass the remaining flags
    # into argh for dispatching.
    remaining_argv = flags.FLAGS(sys.argv, known_only=True)
    argh.dispatch(parser, argv=remaining_argv[1:])<|MERGE_RESOLUTION|>--- conflicted
+++ resolved
@@ -87,17 +87,11 @@
 def train(
         working_dir: 'tf.estimator working directory.',
         tf_records: 'list of files of tf_records to train on',
-<<<<<<< HEAD
-        model_save_path: 'Where to export the completed generation.',
-        generation_num: 'Which generation you are training.'=0):
+        model_save_path: 'Where to export the completed generation.'):
     print("Training on {} records : {} to {}".format(
         len(tf_records), tf_records[0], tf_records[-1]))
-=======
-        model_save_path: 'Where to export the completed generation.'):
-    print("Training on:", tf_records[0], "to", tf_records[-1])
->>>>>>> 638bf118
     with utils.logged_timer("Training"):
-        dual_net.train(working_dir, tf_records) 
+        dual_net.train(working_dir, tf_records)
     print("== Training done.  Exporting model to ", model_save_path)
     dual_net.export_model(working_dir, model_save_path)
     freeze_graph(model_save_path)
@@ -177,7 +171,6 @@
     preprocessing.write_tf_examples(fname, tf_examples)
 
 
-<<<<<<< HEAD
 def _create_tfr(data):
     try:
         preprocessing.make_dataset_from_sgf(data[0], data[1])
@@ -210,52 +203,6 @@
             list(tqdm(p.imap(_create_tfr, files), total=len(files)))
 
 
-def gather(
-        input_directory: 'where to look for games'='data/selfplay/',
-        output_directory: 'where to put collected games'='data/training_chunks/',
-        examples_per_record: 'how many tf.examples to gather in each chunk'=EXAMPLES_PER_RECORD):
-    _ensure_dir_exists(output_directory)
-    models = [model_dir.strip('/')
-              for model_dir in sorted(gfile.ListDirectory(input_directory))[-50:]]
-    with timer("Finding existing tfrecords..."):
-        model_gamedata = {
-            model: gfile.Glob(
-                os.path.join(input_directory, model, '*.tfrecord.zz'))
-            for model in models
-        }
-    print("Found %d models" % len(models))
-    for model_name, record_files in sorted(model_gamedata.items()):
-        print("    %s: %s files" % (model_name, len(record_files)))
-
-    meta_file = os.path.join(output_directory, 'meta.txt')
-    try:
-        with gfile.GFile(meta_file, 'r') as f:
-            already_processed = set(f.read().split())
-    except tf.errors.NotFoundError:
-        already_processed = set()
-
-    num_already_processed = len(already_processed)
-
-    for model_name, record_files in sorted(model_gamedata.items()):
-        if set(record_files) <= already_processed:
-            continue
-        print("Gathering files for %s:" % model_name)
-        for i, example_batch in enumerate(
-                tqdm(preprocessing.shuffle_tf_examples(examples_per_record, record_files))):
-            output_record = os.path.join(output_directory,
-                                         '{}-{}.tfrecord.zz'.format(model_name, str(i)))
-            preprocessing.write_tf_examples(
-                output_record, example_batch, serialize=False)
-        already_processed.update(record_files)
-
-    print("Processed %s new files" %
-          (len(already_processed) - num_already_processed))
-    with gfile.GFile(meta_file, 'w') as f:
-        f.write('\n'.join(sorted(already_processed)))
-
-
-=======
->>>>>>> 638bf118
 def convert(load_file, dest_file):
     from tensorflow.python.framework import meta_graph
     features, labels = dual_net.get_inference_input()
@@ -299,15 +246,9 @@
 
 
 parser = argparse.ArgumentParser()
-<<<<<<< HEAD
-argh.add_commands(parser, [gtp, bootstrap, train, freeze_graph,
-                           selfplay, gather, evaluate,
-                           validate, preprocess, convert])
-
-=======
 argh.add_commands(parser, [gtp, bootstrap, train, train_dir, freeze_graph,
-                           selfplay, evaluate, validate, convert])
->>>>>>> 638bf118
+                           selfplay, evaluate, validate, convert,
+                           preprocess])
 
 if __name__ == '__main__':
     cloud_logging.configure()
