"""
Used to plot the accuracy of the policy and value networks in
predicting professional game moves and results over the course
of training. Check FLAGS for default values for what models to
load and what sgf files to parse.

Usage:
python training_curve.py

Sample 3 positions from each game
python training_curve.py --num_positions=3

Only grab games after 2005 (default is 2000)
python training_curve.py --min_year=2005
"""
import sys
sys.path.insert(0, '.')

import go
import os.path

import numpy as np
import matplotlib.pyplot as plt
import pandas as pd
import tensorflow as tf
from tqdm import tqdm

import coords
from gtp_wrapper import MCTSPlayer
import oneoff_utils

tf.app.flags.DEFINE_string("sgf_dir", "sgf/baduk_db/", "sgf database")

tf.app.flags.DEFINE_string("model_dir", "saved_models",
                           "Where the model files are saved")
tf.app.flags.DEFINE_string("plot_dir", "data", "Where to save the plots.")
tf.app.flags.DEFINE_integer("min_year", "2000",
                            "Only take sgf games with date >= min_year")
tf.app.flags.DEFINE_string("komi", "7.5",
                           "Only take sgf games with given komi")
tf.app.flags.DEFINE_integer("idx_start", 150,
                            "Only take models after given idx")
tf.app.flags.DEFINE_integer("num_positions", 1,
                            "How many positions from each game to sample from.")
tf.app.flags.DEFINE_integer("eval_every", 5,
                            "Eval every k models to generate the curve")

FLAGS = tf.app.flags.FLAGS


def batch_run_many(player, positions, batch_size=100):
    """Used to avoid a memory oveflow issue when running the network
    on too many positions. TODO: This should be a member function of
    player.network?"""
    prob_list = []
    value_list = []
    for idx in range(0, len(positions), batch_size):
        probs, values = player.network.run_many(positions[idx:idx+batch_size])
        prob_list.append(probs)
        value_list.append(values)
    return np.concatenate(prob_list, axis=0), np.concatenate(value_list, axis=0)


def eval_player(player, positions, moves, results):
    probs, values = batch_run_many(player, positions)
    policy_moves = [coords.from_flat(c) for c in np.argmax(probs, axis=1)]
    top_move_agree = [moves[idx] == policy_moves[idx]
                      for idx in range(len(moves))]
    square_err = (values - results)**2/4
    return top_move_agree, square_err


def sample_positions_from_games(sgf_files, num_positions=1):
    pos_data = []
    move_data = []
    result_data = []
    move_idxs = []

    fail_count = 0
    for path in tqdm(sgf_files, desc="loading sgfs", unit="games"):
        try:
            positions, moves, results = parse_sgf(path)
        except KeyboardInterrupt:
            raise
        except:
            fail_count += 1
            continue

        # add entire game
        if num_positions == -1:
            pos_data.extend(positions)
            move_data.extend(moves)
            move_idxs.extend(range(len(positions)))
            result_data.extend(results)
        else:
            for idx in np.random.choice(len(positions), num_positions):
                pos_data.append(positions[idx])
                move_data.append(moves[idx])
                result_data.append(results[idx])
                move_idxs.append(idx)
    print("Sampled {} positions, failed to parse {} files".format(
        len(pos_data), fail_count))
    return pos_data, move_data, result_data, move_idxs


def get_training_curve_data(
        model_dir, pos_data, move_data, result_data, idx_start, eval_every):
    model_paths = oneoff_utils.get_model_paths(model_dir)
    df = pd.DataFrame()
    player = None

    print("Evaluating models {}-{}, eval_every={}".format(
        idx_start, len(model_paths), eval_every))
    for idx in tqdm(range(idx_start, len(model_paths), eval_every)):
        if player:
            oneoff_utils.restore_params(model_paths[idx], player)
        else:
            player = oneoff_utils.load_player(model_paths[idx])

        correct, squared_errors = eval_player(
            player=player, positions=pos_data,
            moves=move_data, results=result_data)

        avg_acc = np.mean(correct)
        avg_mse = np.mean(squared_errors)
        print("Model: {}, acc: {:.4f}, mse: {:.4f}".format(
            model_paths[idx], avg_acc, avg_mse))
        df = df.append({"num": idx, "acc": avg_acc,
                        "mse": avg_mse}, ignore_index=True)
    return df


def save_plots(data_dir, df):
<<<<<<< HEAD
  plt.plot(df["num"], df["acc"])
  plt.xlabel("Model idx")
  plt.ylabel("Accuracy")
  plt.title("Accuracy in Predicting Professional Moves")
  plot_path = os.sep.join([data_dir, "move_acc.png"])
  plt.savefig(plot_path)

  plt.figure()

  plt.plot(df["num"], df["mse"])
  plt.xlabel("Model idx")
  plt.ylabel("MSE/4")
  plt.title("MSE in predicting outcome")
  plot_path = os.sep.join([data_dir, "value_mse.png"])
  plt.savefig(plot_path)
=======
    plt.plot(df["num"], df["acc"])
    plt.xlabel("Model idx")
    plt.ylabel("Accuracy")
    plt.title("Accuracy in Predicting Professional Moves")
    plot_path = os.path.join(data_dir, "move_acc.pdf")
    plt.savefig(plot_path)

    plt.figure()

    plt.plot(df["num"], df["mse"])
    plt.xlabel("Model idx")
    plt.ylabel("MSE/4")
    plt.title("MSE in predicting outcome")
    plot_path = os.path.join(data_dir, "value_mse.pdf")
    plt.savefig(plot_path)

>>>>>>> 0dc1b2c8

def main(unusedargv):
    sgf_files = oneoff_utils.find_and_filter_sgf_files(
        FLAGS.sgf_dir, FLAGS.min_year, FLAGS.komi)
    pos_data, move_data, result_data, move_idxs = sample_positions_from_games(
        sgf_files=sgf_files, num_positions=FLAGS.num_positions)
    df = get_training_curve_data(FLAGS.model_dir, pos_data, move_data,
                                 result_data, FLAGS.idx_start, FLAGS.eval_every)
    save_plots(FLAGS.plot_dir, df)


FLAGS = tf.app.flags.FLAGS

if __name__ == "__main__":
    tf.app.run(main)<|MERGE_RESOLUTION|>--- conflicted
+++ resolved
@@ -131,23 +131,6 @@
 
 
 def save_plots(data_dir, df):
-<<<<<<< HEAD
-  plt.plot(df["num"], df["acc"])
-  plt.xlabel("Model idx")
-  plt.ylabel("Accuracy")
-  plt.title("Accuracy in Predicting Professional Moves")
-  plot_path = os.sep.join([data_dir, "move_acc.png"])
-  plt.savefig(plot_path)
-
-  plt.figure()
-
-  plt.plot(df["num"], df["mse"])
-  plt.xlabel("Model idx")
-  plt.ylabel("MSE/4")
-  plt.title("MSE in predicting outcome")
-  plot_path = os.sep.join([data_dir, "value_mse.png"])
-  plt.savefig(plot_path)
-=======
     plt.plot(df["num"], df["acc"])
     plt.xlabel("Model idx")
     plt.ylabel("Accuracy")
@@ -164,8 +147,6 @@
     plot_path = os.path.join(data_dir, "value_mse.pdf")
     plt.savefig(plot_path)
 
->>>>>>> 0dc1b2c8
-
 def main(unusedargv):
     sgf_files = oneoff_utils.find_and_filter_sgf_files(
         FLAGS.sgf_dir, FLAGS.min_year, FLAGS.komi)
