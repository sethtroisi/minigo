--- conflicted
+++ resolved
@@ -31,13 +31,6 @@
 
 def pick_examples_from_tfrecord(filename, sampling_frac=0.02):
     protos = list(tf.python_io.tf_record_iterator(filename, READ_OPTS))
-<<<<<<< HEAD
-=======
-    if len(protos) < 50:  # Filter games with fewer than 50 moves
-        return []
-    choices = random.sample(protos, min(len(protos), samples_per_game))
->>>>>>> 0a09d2d8
-
     number_samples = np.random.poisson(len(protos) * sampling_frac)
     choices = random.sample(protos, min(len(protos), number_samples))
     return choices
